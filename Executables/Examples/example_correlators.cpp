#include "NSL.hpp"

int main(int argc, char** argv){
    typedef NSL::complex<double> Type;

    NSL::Parameter params = NSL::init(argc,argv,"NSL Hubbard Correlator");
    
    // Now all parameters are stored in yml, we want to translate them 
    // into the parameter object
    // We can read in the parameter file and put the read data into the 
    // params object, notice this uses the example_param.yml file
    // For personal files, this code needs to be adjusted accordingly
    YAML::Node yml = YAML::LoadFile(params["file"]);

    // convert the data from example_param.yml and put it into the params
    // The name of the physical system
    params["name"]              = yml["system"]["name"].as<std::string>();
    // The inverse temperature 
    params["beta"]              = yml["system"]["beta"].as<double>();
    // The number of time slices
    params["Nt"]                = yml["system"]["Nt"].as<NSL::size_t>();
    // The number of ions
    params["Nx"]                = yml["system"]["nions"].as<NSL::size_t>();
    // The on-site interaction
    params["U"]                 = yml["system"]["U"].as<double>();
    // The HMC save frequency
    params["save frequency"]    = yml["HMC"]["save frequency"].as<NSL::size_t>();
    // The thermalization length
    params["Ntherm"]            = yml["HMC"]["Ntherm"].as<NSL::size_t>();
    // The number of configurations
    params["Nconf"]             = yml["HMC"]["Nconf"].as<NSL::size_t>();
    // The trajectory length
    params["trajectory length"] = yml["Leapfrog"]["trajectory length"].as<double>();
    // The number of molecular dynamic steps
    params["Nmd"]               = yml["Leapfrog"]["Nmd"].as<NSL::size_t>();
    // The h5 file name to store the simulation results
    params["h5file"]            = yml["fileIO"]["h5file"].as<std::string>();
    // The offset: tangent plane/NLO plane
    if (yml["system"]["offset"]){
        params["offset"]        = yml["system"]["offset"].as<double>();
    } else {
        // DEFAULT: offset = 0
        params["offset"]        = 0.0;
    }
    // Chemical Potential
    if (yml["system"]["mu"]){
        params["mu"]            = yml["system"]["mu"].as<double>();
    } else {
        // DEFAULT: mu = 0
        params["mu"]            = 0.0;
    }
    // Number of Sources for the cg
    if (yml["measurements"]["Number Time Sources"]){
        params["Number Time Sources"] = yml["measurements"]["Number Time Sources"].as<NSL::size_t>();
    } else {
        // DEFAULT: Number Time Sources = Nt
        params["Number Time Sources"] = params["Nt"];
    }

    // Now we want to log the found parameters
    // - key is a std::string name,beta,...
    // - value is a ParameterEntry * which is a wrapper around the actual 
    //   value of interest, we can use ParameterEntry::repr() to get a string
    //   representation of the stored value
    for(auto [key, value]: params){
        // skip these keys as they are logged in init already
        if (key == "device" || key == "file") {continue;}
        NSL::Logger::info( "{}: {}", key, value );
    }

    // create an H5 object to store data
    NSL::H5IO h5(params["h5file"], params["overwrite"]);

    // define the basenode for the h5file, everything is stored in 
    // params["h5Filename"]/BASENODE/
    std::string BASENODE(fmt::format("{}",std::string(params["name"])));
    // initialize the lattice 
    NSL::Lattice::Generic<Type> lattice(yml);

    // Put the lattice on the device. (copy to GPU)
    lattice.to(params["device"]);

    // initialize 2 point correlation function <p^+_x p_y> 
    NSL::Measure::Hubbard::TwoPointCorrelator<
        Type,
        decltype(lattice),
        NSL::FermionMatrix::HubbardExp<
            Type,decltype(lattice)
        >
<<<<<<< HEAD
    > C2pt_sp(params, h5, NSL::Hubbard::Particle);
=======
    > C2pt(lattice, params, h5, NSL::Hubbard::Particle);
>>>>>>> c51d68b2

    // Perform the measurement.
    // 1. Calculate <p^+_x p_y> = \sum_{ts} < M^{-1}_{t-t_s,x;0;y } >
    //
    // configurations from the data file specified under params["file"].
    // Then 
    C2pt_sp.measure();

    // initialize 2 point correlation function <h^+_x h_y> 
    NSL::Measure::Hubbard::TwoPointCorrelator<
        Type,
        decltype(lattice),
        NSL::FermionMatrix::HubbardExp<
            Type,decltype(lattice)
        >
    > C2pt_sh(params, h5, NSL::Hubbard::Hole);

    // Perform the measurement.
    // 1. Calculate <h^+_x h_y> = \sum_{ts} < M^{-1}_{t-t_s,x;0;y } >
    //
    // configurations from the data file specified under params["file"].
    // Then 
    C2pt_sh.measure();
}<|MERGE_RESOLUTION|>--- conflicted
+++ resolved
@@ -87,11 +87,7 @@
         NSL::FermionMatrix::HubbardExp<
             Type,decltype(lattice)
         >
-<<<<<<< HEAD
-    > C2pt_sp(params, h5, NSL::Hubbard::Particle);
-=======
-    > C2pt(lattice, params, h5, NSL::Hubbard::Particle);
->>>>>>> c51d68b2
+    > C2pt_sp(lattice, params, h5, NSL::Hubbard::Particle);
 
     // Perform the measurement.
     // 1. Calculate <p^+_x p_y> = \sum_{ts} < M^{-1}_{t-t_s,x;0;y } >
