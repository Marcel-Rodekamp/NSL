#include "NSL.hpp"

int main(int argc, char** argv){
    typedef NSL::complex<double> Type;

    NSL::Parameter params = NSL::init(argc,argv,"NSL Hubbard Correlator");
    
    // Now all parameters are stored in yml, we want to translate them 
    // into the parameter object
    // We can read in the parameter file and put the read data into the 
    // params object, notice this uses the example_param.yml file
    // For personal files, this code needs to be adjusted accordingly
    YAML::Node yml = YAML::LoadFile(params["file"]);

    // convert the data from example_param.yml and put it into the params
    // The name of the physical system
    params["name"]              = yml["system"]["name"].as<std::string>();
    // The inverse temperature 
    params["beta"]              = yml["system"]["beta"].as<double>();
    // The number of time slices
    params["Nt"]                = yml["system"]["Nt"].as<NSL::size_t>();
    // The number of ions
    params["Nx"]                = yml["system"]["nions"].as<NSL::size_t>();
    // The on-site interaction
    params["U"]                 = yml["system"]["U"].as<double>();
    // The HMC save frequency
    params["save frequency"]    = yml["HMC"]["save frequency"].as<NSL::size_t>();
    // The thermalization length
    params["Ntherm"]            = yml["HMC"]["Ntherm"].as<NSL::size_t>();
    // The number of configurations
    params["Nconf"]             = yml["HMC"]["Nconf"].as<NSL::size_t>();
    // The trajectory length
    params["trajectory length"] = yml["Leapfrog"]["trajectory length"].as<double>();
    // The number of molecular dynamic steps
    params["Nmd"]               = yml["Leapfrog"]["Nmd"].as<NSL::size_t>();
    // The h5 file name to store the simulation results
<<<<<<< HEAD
    params.addParameter<std::string>(
        "h5file", yml["fileIO"]["h5file"].as<std::string>()
    );

    // ==================================================================================
    // These are optional parameters, if yml does not contain the node the default value
    // will be used. 
    // ==================================================================================
        
    // Chemical Potential
    if (yml["system"]["mu"]){
        params.addParameter<Type>(
            "mu", yml["system"]["mu"].as<double>()
        );
    } else {
        // DEFAULT: mu = 0
        params.addParameter<Type>("mu");
    }
    // Number of Sources for the cg
    if (yml["measurements"]["Number Time Sources"]){
        params.addParameter<NSL::size_t>(
            "Number Time Sources", yml["measurements"]["Number Time Sources"].as<NSL::size_t>()
        );
    } else {
        // DEFAULT: Number Time Sources = Nt
        params.addParameter<NSL::size_t>(
	    "Number Time Sources", params["Nt"]
        );
=======
    params["h5file"]            = yml["fileIO"]["h5file"].as<std::string>();
    // The offset: tangent plane/NLO plane
    if (yml["system"]["offset"]){
        params["offset"]        = yml["system"]["offset"].as<double>();
    } else {
        // DEFAULT: offset = 0
        params["offset"]        = 0.0;
    }
    // Chemical Potential
    if (yml["system"]["mu"]){
        params["mu"]            = yml["system"]["mu"].as<double>();
    } else {
        // DEFAULT: mu = 0
        params["mu"]            = 0.0;
    }
    // Number of Sources for the cg
    if (yml["measurements"]["Number Time Sources"]){
        params["Number Time Sources"] = yml["measurements"]["Number Time Sources"].as<NSL::size_t>();
    } else {
        // DEFAULT: Number Time Sources = Nt
        params["Number Time Sources"] = params["Nt"];
>>>>>>> 3dd24fc3
    }

    // Now we want to log the found parameters
    // - key is a std::string name,beta,...
    // - value is a ParameterEntry * which is a wrapper around the actual 
    //   value of interest, we can use ParameterEntry::repr() to get a string
    //   representation of the stored value
    for(auto [key, value]: params){
        // skip these keys as they are logged in init already
        if (key == "device" || key == "file") {continue;}
        NSL::Logger::info( "{}: {}", key, value );
    }

    // create an H5 object to store data
<<<<<<< HEAD
    NSL::H5IO h5(params["h5file"].to<std::string>(), params["overwrite"].to<bool>());
=======
    NSL::H5IO h5(params["h5file"], params["overwrite"]);
>>>>>>> 3dd24fc3

    // define the basenode for the h5file, everything is stored in 
    // params["h5Filename"]/BASENODE/
    std::string BASENODE(fmt::format("{}",std::string(params["name"])));
    // initialize the lattice 
    NSL::Lattice::Generic<Type> lattice(yml);

    // Put the lattice on the device. (copy to GPU)
    lattice.to(params["device"]);

<<<<<<< HEAD
    // add the lattice to the parameter
    params.addParameter<decltype(lattice)>("lattice", lattice);

=======
>>>>>>> 3dd24fc3
    // initialize 2 point correlation function <p^+_x p_y> 
    NSL::Measure::Hubbard::TwoPointCorrelator<
        Type,
        decltype(lattice),
        NSL::FermionMatrix::HubbardExp<
            Type,decltype(lattice)
        >
<<<<<<< HEAD
    > C2pt(params, h5, NSL::Hubbard::Particle);
=======
    > C2pt_sp(lattice, params, h5, NSL::Hubbard::Particle);
>>>>>>> 3dd24fc3

    // Perform the measurement.
    // 1. Calculate <p^+_x p_y> = \sum_{ts} < M^{-1}_{t-t_s,x;0;y } >
    //
    // configurations from the data file specified under params["file"].
    // Then 
<<<<<<< HEAD
    C2pt.measure();
=======
    C2pt_sp.measure();

    // initialize 2 point correlation function <h^+_x h_y> 
    NSL::Measure::Hubbard::TwoPointCorrelator<
        Type,
        decltype(lattice),
        NSL::FermionMatrix::HubbardExp<
            Type,decltype(lattice)
        >
    > C2pt_sh(lattice, params, h5, NSL::Hubbard::Hole);

    // Perform the measurement.
    // 1. Calculate <h^+_x h_y> = \sum_{ts} < M^{-1}_{t-t_s,x;0;y } >
    //
    // configurations from the data file specified under params["file"].
    // Then 
    C2pt_sh.measure();
>>>>>>> 3dd24fc3
}<|MERGE_RESOLUTION|>--- conflicted
+++ resolved
@@ -34,36 +34,6 @@
     // The number of molecular dynamic steps
     params["Nmd"]               = yml["Leapfrog"]["Nmd"].as<NSL::size_t>();
     // The h5 file name to store the simulation results
-<<<<<<< HEAD
-    params.addParameter<std::string>(
-        "h5file", yml["fileIO"]["h5file"].as<std::string>()
-    );
-
-    // ==================================================================================
-    // These are optional parameters, if yml does not contain the node the default value
-    // will be used. 
-    // ==================================================================================
-        
-    // Chemical Potential
-    if (yml["system"]["mu"]){
-        params.addParameter<Type>(
-            "mu", yml["system"]["mu"].as<double>()
-        );
-    } else {
-        // DEFAULT: mu = 0
-        params.addParameter<Type>("mu");
-    }
-    // Number of Sources for the cg
-    if (yml["measurements"]["Number Time Sources"]){
-        params.addParameter<NSL::size_t>(
-            "Number Time Sources", yml["measurements"]["Number Time Sources"].as<NSL::size_t>()
-        );
-    } else {
-        // DEFAULT: Number Time Sources = Nt
-        params.addParameter<NSL::size_t>(
-	    "Number Time Sources", params["Nt"]
-        );
-=======
     params["h5file"]            = yml["fileIO"]["h5file"].as<std::string>();
     // The offset: tangent plane/NLO plane
     if (yml["system"]["offset"]){
@@ -85,7 +55,6 @@
     } else {
         // DEFAULT: Number Time Sources = Nt
         params["Number Time Sources"] = params["Nt"];
->>>>>>> 3dd24fc3
     }
 
     // Now we want to log the found parameters
@@ -100,11 +69,7 @@
     }
 
     // create an H5 object to store data
-<<<<<<< HEAD
-    NSL::H5IO h5(params["h5file"].to<std::string>(), params["overwrite"].to<bool>());
-=======
     NSL::H5IO h5(params["h5file"], params["overwrite"]);
->>>>>>> 3dd24fc3
 
     // define the basenode for the h5file, everything is stored in 
     // params["h5Filename"]/BASENODE/
@@ -115,12 +80,6 @@
     // Put the lattice on the device. (copy to GPU)
     lattice.to(params["device"]);
 
-<<<<<<< HEAD
-    // add the lattice to the parameter
-    params.addParameter<decltype(lattice)>("lattice", lattice);
-
-=======
->>>>>>> 3dd24fc3
     // initialize 2 point correlation function <p^+_x p_y> 
     NSL::Measure::Hubbard::TwoPointCorrelator<
         Type,
@@ -128,20 +87,13 @@
         NSL::FermionMatrix::HubbardExp<
             Type,decltype(lattice)
         >
-<<<<<<< HEAD
-    > C2pt(params, h5, NSL::Hubbard::Particle);
-=======
     > C2pt_sp(lattice, params, h5, NSL::Hubbard::Particle);
->>>>>>> 3dd24fc3
 
     // Perform the measurement.
     // 1. Calculate <p^+_x p_y> = \sum_{ts} < M^{-1}_{t-t_s,x;0;y } >
     //
     // configurations from the data file specified under params["file"].
     // Then 
-<<<<<<< HEAD
-    C2pt.measure();
-=======
     C2pt_sp.measure();
 
     // initialize 2 point correlation function <h^+_x h_y> 
@@ -159,5 +111,4 @@
     // configurations from the data file specified under params["file"].
     // Then 
     C2pt_sh.measure();
->>>>>>> 3dd24fc3
 }