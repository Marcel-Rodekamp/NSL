--- conflicted
+++ resolved
@@ -54,17 +54,9 @@
         params["Number Time Sources"] = yml["measurements"]["Number Time Sources"].as<NSL::size_t>();
     } else {
         // DEFAULT: Number Time Sources = Nt
-<<<<<<< HEAD
         params["Number Time Sources"] = params["Nt"];
     }
 
-=======
-        params.addParameter<NSL::size_t>(
-            "Number Time Sources", params["Nt"]
-        );
-    } 
-        
->>>>>>> e27117ac
     // Now we want to log the found parameters
     // - key is a std::string name,beta,...
     // - value is a ParameterEntry * which is a wrapper around the actual 
@@ -95,11 +87,7 @@
         NSL::FermionMatrix::HubbardExp<
             Type,decltype(lattice)
         >
-<<<<<<< HEAD
     > C2pt(lattice, params, h5, NSL::Hubbard::Particle);
-=======
-    > C2pt_sp(params, h5, NSL::Hubbard::Particle);
->>>>>>> e27117ac
 
     // Perform the measurement.
     // 1. Calculate <p^+_x p_y> = \sum_{ts} < M^{-1}_{t-t_s,x;0;y } >
