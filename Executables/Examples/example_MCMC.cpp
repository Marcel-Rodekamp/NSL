--- conflicted
+++ resolved
@@ -81,18 +81,11 @@
     // We can pass just a config to the generate function a MarkovState is 
     // generated automatically. If we want more control you cane also provide
     // a MarkovState.
-<<<<<<< HEAD
     // The Template argument Chain{AllStates,LastState} is a memory optimization
     // where the LastState will return only the last generated state and does 
     // not keep the rest in memory while the AllStates (see production for use)
     // will store all states according to the saveFrequency.
-=======
-    // The boolean provided as template argument `returnChain` switches 
-    // whether the entire chain is stored in a std::vector or of only 
-    // a single state is stored at the time. The second option is more 
-    // efficient and might be used for e.g. burn in.
     std::cout << "Thermalizing " << NburnIn << " steps..." << std::endl;
->>>>>>> d34f9297
     auto burnInStartTime = std::chrono::steady_clock::now();
     NSL::MCMC::MarkovState<Type> start_state = hmc.generate<NSL::MCMC::Chain::LastState>(config, NburnIn);
     auto burnInEndTime = std::chrono::steady_clock::now();
