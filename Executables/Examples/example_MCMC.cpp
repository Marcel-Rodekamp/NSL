--- conflicted
+++ resolved
@@ -44,29 +44,6 @@
     // The number of molecular dynamic steps
     params["Nmd"]               = yml["Leapfrog"]["Nmd"].as<NSL::size_t>();
     // The h5 file name to store the simulation results
-<<<<<<< HEAD
-    params.addParameter<std::string>(
-        "h5file", yml["fileIO"]["h5file"].as<std::string>()
-    );
-
-    params.addParameter<double>(
-        "offset", yml["system"]["offset"].as<double>()
-    );
-    
-    // ==================================================================================
-    // These are optional parameters, if yml does not contain the node the default value
-    // will be used. 
-    // ==================================================================================
-        
-    // Chemical Potential
-    if (yml["system"]["mu"]){
-        params.addParameter<Type>(
-            "mu", yml["system"]["mu"].as<double>()
-        );
-    } else {
-        // DEFAULT: mu = 0
-        params.addParameter<Type>("mu");
-=======
     params["h5file"]            = yml["fileIO"]["h5file"].as<std::string>();
     // The offset: tangent plane/NLO plane
     if (yml["system"]["offset"]){
@@ -81,7 +58,6 @@
     } else {
         // DEFAULT: mu = 0
         params["mu"]            = 0.0;
->>>>>>> 3dd24fc3
     }
 
     // Now we want to log the found parameters
@@ -152,16 +128,11 @@
     //! \todo: we really need a proper random interface...
     config["phi"].randn();
     config["phi"] *= NSL::Hubbard::tilde<Type>(params, "U");
-<<<<<<< HEAD
-    config["phi"].imag() = params["offset"].to<double>();
-    
-    NSL::Logger::info("Setting up a leapfrog integrator with trajectory length {} and {} MD steps.", params["trajectory length"].repr(), params["Nmd"].repr());
-=======
+
     config["phi"].imag() = NSL::RealTypeOf<Type>(params["offset"]);
 
     
     NSL::Logger::info("Setting up a leapfrog integrator with trajectory length {} and {} MD steps.", params["trajectory length"], params["Nmd"]);
->>>>>>> 3dd24fc3
 
     // Initialize the integrator defining the equation of motion via the 
     // real part of the force (real part of the action)
