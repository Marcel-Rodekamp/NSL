#include <chrono>
#include "NSL.hpp"
#include "highfive/H5File.hpp"
#include <yaml-cpp/yaml.h>

template<NSL::Concept::isNumber Type, typename LatticeType>
void writeMeta(NSL::Parameter & params, LatticeType lat, NSL::H5IO & h5, std::string BASENODE);

int main(int argc, char* argv[]){
    typedef NSL::complex<double> Type;

    // Initialize NSL
    NSL::Parameter params = NSL::init(argc, argv, "Example MCMC");
    // an example parameter file is can be found in example_param.yml
    
    auto init_time = NSL::Logger::start_profile("Initialization");
    
    // Now all parameters are stored in yml, we want to translate them 
    // into the parameter object
    // We can read in the parameter file and put the read data into the 
    // params object, notice this uses the example_param.yml file
    // For personal files, this code needs to be adjusted accordingly
    YAML::Node yml = YAML::LoadFile(params["file"]);

    // convert the data from example_param.yml and put it into the params
    // The name of the physical system
    params["name"]              = yml["system"]["name"].as<std::string>();
    // The inverse temperature 
    params["beta"]              = yml["system"]["beta"].as<double>();
    // The number of time slices
    params["Nt"]                = yml["system"]["Nt"].as<NSL::size_t>();
    // The number of ions
    params["Nx"]                = yml["system"]["nions"].as<NSL::size_t>();
    // The on-site interaction
    params["U"]                 = yml["system"]["U"].as<double>();
    // The HMC save frequency
    params["save frequency"]    = yml["HMC"]["save frequency"].as<NSL::size_t>();
    // The thermalization length
    params["Ntherm"]            = yml["HMC"]["Ntherm"].as<NSL::size_t>();
    // The number of configurations
    params["Nconf"]             = yml["HMC"]["Nconf"].as<NSL::size_t>();
    // The trajectory length
    params["trajectory length"] = yml["Leapfrog"]["trajectory length"].as<double>();
    // The number of molecular dynamic steps
    params["Nmd"]               = yml["Leapfrog"]["Nmd"].as<NSL::size_t>();
    // The h5 file name to store the simulation results
    params["h5file"]            = yml["fileIO"]["h5file"].as<std::string>();
    // The offset: tangent plane/NLO plane
    if (yml["system"]["offset"]){
        params["offset"]        = yml["system"]["offset"].as<double>();
    } else {
        // DEFAULT: offset = 0
        params["offset"]        = 0.0;
    }
    // Chemical Potential
    if (yml["system"]["mu"]){
        params["mu"]            = yml["system"]["mu"].as<double>();
    } else {
        // DEFAULT: mu = 0
        params["mu"]            = 0.0;
    }

    // Now we want to log the found parameters
    // - key is a std::string name,beta,...
    // - value is a ParameterEntry * which is a wrapper around the actual 
    //   value of interest, we can use ParameterEntry::repr() to get a string
    //   representation of the stored value
    for(auto [key, value]: params){
        // skip these keys as they are logged in init already
        if (key == "device" || key == "file") {continue;}
        NSL::Logger::info( "{}: {}", key, value );
    }

    // create an H5 object to store data
<<<<<<< HEAD
    NSL::H5IO h5(params["h5file"],NSL::File::Truncate);
=======
    NSL::H5IO h5(
        params["h5file"].to<std::string>(), 
        params["overwrite"].to<bool>() ? NSL::File::Truncate : NSL::File::ReadWrite | NSL::File::OpenOrCreate
    );
>>>>>>> e27117ac

    // define the basenode for the h5file, everything is stored in 
    // params["h5Filename"]/BASENODE/
    std::string BASENODE(fmt::format("{}",std::string(params["name"])));

    // initialize the lattice 
    NSL::Lattice::Generic<Type> lattice(yml);
    if (lattice.sites() != params["Nx"].template to<NSL::size_t>()){
        throw std::runtime_error("The number of ions in the parameter file does not match the number of ions in the lattice.");
    }

    // Put the lattice on the device. (copy to GPU)
    lattice.to(params["device"]);

    // write the meta data to the h5file
    writeMeta<Type,decltype(lattice)>(params, lattice, h5, BASENODE);

    NSL::Logger::info("Setting up a Hubbard action with beta={}, Nt={}, U={}, on a {}.", 
        params["beta"],
        params["Nt"],
        params["U"],
        params["name"]
    );

    // define a hubbard gauge action
    NSL::Action::HubbardGaugeAction<Type> S_gauge(params);

    // define a hubbard fermion action, the discretization (HubbardExp) is
    // hard wired in the meta data if you change this here, also change the
    // writeMeta()
    //
    NSL::Action::HubbardFermionAction<
        Type, decltype(lattice), NSL::FermionMatrix::HubbardExp<Type,decltype(lattice)>
    > S_fermion(lattice,params);

    // Initialize the action being the sum of the gauge action & fermion action
    NSL::Action::Action S = S_gauge + S_fermion;

    // Initialize a configuration as starting point for the MC change
    NSL::Configuration<Type> config{
        {"phi", 
            NSL::Tensor<Type>(
                NSL::Device(params["device"]),
                NSL::size_t(params["Nt"]),
                NSL::size_t(params["Nx"])
            )
        }
    };

    //! \todo: we really need a proper random interface...
    config["phi"].randn();
    config["phi"] *= NSL::Hubbard::tilde<Type>(params, "U");
    config["phi"].imag() = NSL::RealTypeOf<Type>(params["offset"]);

    
    NSL::Logger::info("Setting up a leapfrog integrator with trajectory length {} and {} MD steps.", params["trajectory length"], params["Nmd"]);

    // Initialize the integrator defining the equation of motion via the 
    // real part of the force (real part of the action)
    NSL::Integrator::LeapfrogRealForce leapfrog( 
        /*action*/S,  
        /*trajectoryLength*/NSL::RealTypeOf<Type>(params["trajectory length"]),
        /**numberSteps*/params["Nmd"]
    );

    // Initialize the HMC
    NSL::MCMC::HMC hmc(leapfrog, S, h5);
    NSL::Logger::stop_profile(init_time);

    // Burn In
    // We can pass just a config to the generate function a MarkovState is 
    // generated automatically. If we want more control you cane also provide
    // a MarkovState.
    // The Template argument Chain{AllStates,LastState} is a memory optimization
    // where the LastState will return only the last generated state and does 
    // not keep the rest in memory while the AllStates (see production for use)
    // will store all states according to the saveFrequency.

    auto therm_time =  NSL::Logger::start_profile("Thermalization");
<<<<<<< HEAD
    NSL::Logger::info("Thermalizing {} steps...", params["Ntherm"]);
    NSL::MCMC::MarkovState<Type> start_state = hmc.generate<
        NSL::MCMC::Chain::LastState
    >(config, params["Ntherm"]);
=======
    NSL::MCMC::MarkovState<Type> start_state;
    if(not h5.exist(fmt::format("{}/markovChain",BASENODE))){
        NSL::Logger::info("Thermalizing {} steps...", params["Ntherm"].to<NSL::size_t>());
        start_state = hmc.generate<NSL::MCMC::Chain::LastState>(config, params["Ntherm"].to<NSL::size_t>());
    } else {
        NSL::Logger::info("Appending to previous data.");
        // ToDo: This is required in order to have the Tensor in the state to be defined. If it is empty, an undefined tensor is queried for tensor options which ends in a runtime error. See issue #160
            start_state = hmc.generate<NSL::MCMC::Chain::LastState>(config, 1);
    }
        
>>>>>>> e27117ac
    NSL::Logger::stop_profile(therm_time);

    // Generate Markov Chain
    // Here we should store the entire chain (i.e. every saveFreq element)
    // This generates Nconf*saveFreq configurations, though the std::vector
    // which is returned is of length Nconf.
    // 
    // Note: This also has a overload for providing a configuration only.
    auto gen_time =  NSL::Logger::start_profile("Generation");
    NSL::Logger::info("Generating {} steps, saving every {}...", params["Nconf"], params["save frequency"]);
    std::vector<NSL::MCMC::MarkovState<Type>> markovChain = hmc.generate<NSL::MCMC::Chain::AllStates>(start_state, params["Nconf"], params["save frequency"], BASENODE+"/markovChain");
    NSL::Logger::stop_profile(gen_time);

    // Print some final statistics
    NSL::Logger::info("Acceptance Rate: {}%", 
        NSL::MCMC::getAcceptanceRate(markovChain) * 100
    );

    return EXIT_SUCCESS;
}

template<NSL::Concept::isNumber Type, typename LatticeType>
void writeMeta(NSL::Parameter & params, LatticeType lat, NSL::H5IO & h5, std::string BASENODE){
    // write out the physical and run parameters for this system
    HighFive::File h5file = h5.getFile();

    if(h5.exist(BASENODE+"/Meta")){
        NSL::Logger::info("Meta data already exists, skipping.");
        return;
    }

    // lattice name
    HighFive::DataSet dataset = h5file.createDataSet<std::string>(
        BASENODE+"/Meta/lattice",
        HighFive::DataSpace::From(lat.name())
    );
    dataset.write(lat.name());

    // U
    dataset = h5file.createDataSet<std::complex<NSL::RealTypeOf<Type>>>(
        BASENODE+"/Meta/params/U", 
        HighFive::DataSpace::From(static_cast <std::complex<NSL::RealTypeOf<Type>>> (
            Type(params["U"])
        ))
    );
    dataset.write(static_cast <std::complex<NSL::RealTypeOf<Type>>> (Type(params["U"])));
        
    // beta
    dataset = h5file.createDataSet<std::complex<NSL::RealTypeOf<Type>>>(
        BASENODE+"/Meta/params/beta",
        HighFive::DataSpace::From(static_cast <std::complex<NSL::RealTypeOf<Type>>> (
            Type(params["beta"])
        ))
    );
    dataset.write(static_cast <std::complex<NSL::RealTypeOf<Type>>> (Type(params["beta"])));

    // Nt
    dataset = h5file.createDataSet<NSL::size_t>(
        BASENODE+"/Meta/params/Nt",
        HighFive::DataSpace::From(params["Nt"].to<NSL::size_t>())
    );
    dataset.write(params["Nt"].to<NSL::size_t>());

    // dim
    dataset = h5file.createDataSet<NSL::size_t>(
        BASENODE+"/Meta/params/spatialDim",
        HighFive::DataSpace::From(lat.sites())
    );
    dataset.write(lat.sites());

    // Nmd
    dataset = h5file.createDataSet<NSL::size_t>(
        BASENODE+"/Meta/params/nMD",
        HighFive::DataSpace::From(NSL::size_t(params["Nmd"]))
    );
    dataset.write(NSL::size_t(params["Nmd"]));

    // saveFreq
    dataset = h5file.createDataSet<NSL::size_t>(
        BASENODE+"/Meta/params/saveFreq",
        HighFive::DataSpace::From(NSL::size_t(params["save frequency"])));
    dataset.write(NSL::size_t(params["save frequency"]));

    // trajectory length
    dataset = h5file.createDataSet<NSL::RealTypeOf<Type>>(
        BASENODE+"/Meta/params/trajLength",
        HighFive::DataSpace::From(NSL::RealTypeOf<Type>(params["trajectory length"]))
    );
    dataset.write(NSL::RealTypeOf<Type>(params["trajectory length"]));

    // action type
    std::string action = "hubbardExp";
    dataset = h5file.createDataSet<std::string>(BASENODE+"/Meta/action",HighFive::DataSpace::From(action));
    dataset.write(action);
}<|MERGE_RESOLUTION|>--- conflicted
+++ resolved
@@ -18,68 +18,64 @@
     // Now all parameters are stored in yml, we want to translate them 
     // into the parameter object
     // We can read in the parameter file and put the read data into the 
-    // params object, notice this uses the example_param.yml file
-    // For personal files, this code needs to be adjusted accordingly
-    YAML::Node yml = YAML::LoadFile(params["file"]);
-
-    // convert the data from example_param.yml and put it into the params
-    // The name of the physical system
-    params["name"]              = yml["system"]["name"].as<std::string>();
-    // The inverse temperature 
-    params["beta"]              = yml["system"]["beta"].as<double>();
-    // The number of time slices
-    params["Nt"]                = yml["system"]["Nt"].as<NSL::size_t>();
-    // The number of ions
-    params["Nx"]                = yml["system"]["nions"].as<NSL::size_t>();
-    // The on-site interaction
-    params["U"]                 = yml["system"]["U"].as<double>();
-    // The HMC save frequency
-    params["save frequency"]    = yml["HMC"]["save frequency"].as<NSL::size_t>();
-    // The thermalization length
-    params["Ntherm"]            = yml["HMC"]["Ntherm"].as<NSL::size_t>();
-    // The number of configurations
-    params["Nconf"]             = yml["HMC"]["Nconf"].as<NSL::size_t>();
-    // The trajectory length
-    params["trajectory length"] = yml["Leapfrog"]["trajectory length"].as<double>();
-    // The number of molecular dynamic steps
-    params["Nmd"]               = yml["Leapfrog"]["Nmd"].as<NSL::size_t>();
-    // The h5 file name to store the simulation results
-    params["h5file"]            = yml["fileIO"]["h5file"].as<std::string>();
-    // The offset: tangent plane/NLO plane
-    if (yml["system"]["offset"]){
-        params["offset"]        = yml["system"]["offset"].as<double>();
-    } else {
-        // DEFAULT: offset = 0
-        params["offset"]        = 0.0;
-    }
-    // Chemical Potential
-    if (yml["system"]["mu"]){
-        params["mu"]            = yml["system"]["mu"].as<double>();
-    } else {
-        // DEFAULT: mu = 0
-        params["mu"]            = 0.0;
-    }
-
-    // Now we want to log the found parameters
-    // - key is a std::string name,beta,...
-    // - value is a ParameterEntry * which is a wrapper around the actual 
-    //   value of interest, we can use ParameterEntry::repr() to get a string
-    //   representation of the stored value
-    for(auto [key, value]: params){
-        // skip these keys as they are logged in init already
-        if (key == "device" || key == "file") {continue;}
-        NSL::Logger::info( "{}: {}", key, value );
-    }
-
-    // create an H5 object to store data
-<<<<<<< HEAD
-    NSL::H5IO h5(params["h5file"],NSL::File::Truncate);
-=======
-    NSL::H5IO h5(
-        params["h5file"].to<std::string>(), 
-        params["overwrite"].to<bool>() ? NSL::File::Truncate : NSL::File::ReadWrite | NSL::File::OpenOrCreate
-    );
->>>>>>> e27117ac
+        // params object, notice this uses the example_param.yml file
+        // For personal files, this code needs to be adjusted accordingly
+        YAML::Node yml = YAML::LoadFile(params["file"]);
+
+        // convert the data from example_param.yml and put it into the params
+        // The name of the physical system
+        params["name"]              = yml["system"]["name"].as<std::string>();
+        // The inverse temperature 
+        params["beta"]              = yml["system"]["beta"].as<double>();
+        // The number of time slices
+        params["Nt"]                = yml["system"]["Nt"].as<NSL::size_t>();
+        // The number of ions
+        params["Nx"]                = yml["system"]["nions"].as<NSL::size_t>();
+        // The on-site interaction
+        params["U"]                 = yml["system"]["U"].as<double>();
+        // The HMC save frequency
+        params["save frequency"]    = yml["HMC"]["save frequency"].as<NSL::size_t>();
+        // The thermalization length
+        params["Ntherm"]            = yml["HMC"]["Ntherm"].as<NSL::size_t>();
+        // The number of configurations
+        params["Nconf"]             = yml["HMC"]["Nconf"].as<NSL::size_t>();
+        // The trajectory length
+        params["trajectory length"] = yml["Leapfrog"]["trajectory length"].as<double>();
+        // The number of molecular dynamic steps
+        params["Nmd"]               = yml["Leapfrog"]["Nmd"].as<NSL::size_t>();
+        // The h5 file name to store the simulation results
+        params["h5file"]            = yml["fileIO"]["h5file"].as<std::string>();
+        // The offset: tangent plane/NLO plane
+        if (yml["system"]["offset"]){
+            params["offset"]        = yml["system"]["offset"].as<double>();
+        } else {
+            // DEFAULT: offset = 0
+            params["offset"]        = 0.0;
+        }
+        // Chemical Potential
+        if (yml["system"]["mu"]){
+            params["mu"]            = yml["system"]["mu"].as<double>();
+        } else {
+            // DEFAULT: mu = 0
+            params["mu"]            = 0.0;
+        }
+
+        // Now we want to log the found parameters
+        // - key is a std::string name,beta,...
+        // - value is a ParameterEntry * which is a wrapper around the actual 
+        //   value of interest, we can use ParameterEntry::repr() to get a string
+        //   representation of the stored value
+        for(auto [key, value]: params){
+            // skip these keys as they are logged in init already
+            if (key == "device" || key == "file") {continue;}
+            NSL::Logger::info( "{}: {}", key, value );
+        }
+
+        // create an H5 object to store data
+        NSL::H5IO h5(
+            params["h5file"].to<std::string>(), 
+            params["overwrite"].to<bool>() ? NSL::File::Truncate : NSL::File::ReadWrite | NSL::File::OpenOrCreate
+        );
 
     // define the basenode for the h5file, everything is stored in 
     // params["h5Filename"]/BASENODE/
@@ -159,12 +155,6 @@
     // will store all states according to the saveFrequency.
 
     auto therm_time =  NSL::Logger::start_profile("Thermalization");
-<<<<<<< HEAD
-    NSL::Logger::info("Thermalizing {} steps...", params["Ntherm"]);
-    NSL::MCMC::MarkovState<Type> start_state = hmc.generate<
-        NSL::MCMC::Chain::LastState
-    >(config, params["Ntherm"]);
-=======
     NSL::MCMC::MarkovState<Type> start_state;
     if(not h5.exist(fmt::format("{}/markovChain",BASENODE))){
         NSL::Logger::info("Thermalizing {} steps...", params["Ntherm"].to<NSL::size_t>());
@@ -174,8 +164,7 @@
         // ToDo: This is required in order to have the Tensor in the state to be defined. If it is empty, an undefined tensor is queried for tensor options which ends in a runtime error. See issue #160
             start_state = hmc.generate<NSL::MCMC::Chain::LastState>(config, 1);
     }
-        
->>>>>>> e27117ac
+
     NSL::Logger::stop_profile(therm_time);
 
     // Generate Markov Chain
