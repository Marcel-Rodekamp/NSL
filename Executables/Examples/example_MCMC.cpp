--- conflicted
+++ resolved
@@ -72,14 +72,7 @@
     }
 
     // create an H5 object to store data
-<<<<<<< HEAD
-    NSL::H5IO h5(
-        params["h5file"].to<std::string>(), 
-        params["overwrite"].to<bool>() ? NSL::File::Truncate : NSL::File::ReadWrite | NSL::File::OpenOrCreate
-    );
-=======
     NSL::H5IO h5(params["h5file"],NSL::File::Truncate);
->>>>>>> c51d68b2
 
     // define the basenode for the h5file, everything is stored in 
     // params["h5Filename"]/BASENODE/
@@ -159,22 +152,11 @@
     // will store all states according to the saveFrequency.
 
     auto therm_time =  NSL::Logger::start_profile("Thermalization");
-<<<<<<< HEAD
-    NSL::MCMC::MarkovState<Type> start_state;
-    if(not h5.exist("markovChain")){
-        NSL::Logger::info("Thermalizing {} steps...", params["Ntherm"].to<NSL::size_t>());
-        start_state = hmc.generate<NSL::MCMC::Chain::LastState>(config, params["Ntherm"].to<NSL::size_t>());
-    } else {
-        NSL::Logger::info("Appending to previous data.");
-        start_state = hmc.generate<NSL::MCMC::Chain::LastState>(config, 1);
-    }
-    
-=======
+
     NSL::Logger::info("Thermalizing {} steps...", params["Ntherm"]);
     NSL::MCMC::MarkovState<Type> start_state = hmc.generate<
         NSL::MCMC::Chain::LastState
     >(config, params["Ntherm"]);
->>>>>>> c51d68b2
     NSL::Logger::stop_profile(therm_time);
 
     // Generate Markov Chain
