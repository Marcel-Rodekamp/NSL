--- conflicted
+++ resolved
@@ -8,12 +8,6 @@
     // Define the device to run on NSL::GPU(ID=0) or NSL::CPU(ID=0)
     auto device = NSL::GPU();
 
-<<<<<<< HEAD
-=======
-    std::string H5NAME("./Nx8Nt64U3B10_ring.h5");  // name of h5 file to store configurations, measurements, etc. . .
-    NSL::H5IO h5(H5NAME, NSL::File::Truncate);
->>>>>>> 965e9313
-    
     auto init_time =  NSL::Logger::start_profile("Program Initialization");
 
     // Define the parameters of your system (you can also read these in...)
@@ -23,15 +17,9 @@
     // a code but for this example we just specify them here
     // System Parameters
     //    Inverse temperature 
-<<<<<<< HEAD
     Type beta = 1.0;
     //    On-Site Coupling
     Type U    = 2.0;
-=======
-    Type beta = 10.0;
-    //    On-Site Coupling
-    Type U    = 3.0;
->>>>>>> 965e9313
     //    Number of time slices
     NSL::size_t Nt = 32;
     //    Number of ions (spatial sites)
@@ -43,7 +31,6 @@
     //      Trajectory Length
     NSL::RealTypeOf<Type> trajectoryLength = 1.; // We ensure that this is a real number in case Type is complex
     //      Number of Molecular Dynamics steps
-<<<<<<< HEAD
     NSL::size_t numberMDsteps = 30;
     
     // Markov Change Parameters 
@@ -53,23 +40,11 @@
     NSL::size_t Nconf = 1000;
     //     Number of configurations not used for measurements in between each stored configuration
     NSL::size_t saveFreq = 1;
-=======
-    NSL::size_t numberMDsteps = 3;
-    
-    // Markov Change Parameters 
-    //     Number of Burn In configurations to thermalize the chain
-    NSL::size_t NburnIn = 20;
-    //     Number of configurations to be computed on which we will measure
-    NSL::size_t Nconf = 20;
-    //     Number of configurations not used for measurements in between each stored configuration
-    NSL::size_t saveFreq = 2;
->>>>>>> 965e9313
     // The total number of configurations is given by the product:
     // Nconf_total = Nconf * saveFreq
 
     // Define the lattice geometry of interest
     // ToDo: Required for more sophisticated actions
-<<<<<<< HEAD
     NSL::Lattice::Honeycomb<Type> lattice(L);
 
     // Put the lattice on the device. (copy to GPU)
@@ -84,14 +59,6 @@
     NSL::H5IO h5(H5NAME, NSL::File::Truncate);
 
     NSL::Logger::info("Setting up a Hubbard action with beta={}, Nt={}, U={}, on a {}.", NSL::real(beta), Nt, NSL::real(U), lattice.name());
-=======
-    NSL::Lattice::Ring<Type> lattice(Nx);
-
-    // Put the lattice on the device. (copy to GPU)
-    lattice.to(device);
-
-    NSL::Logger::info("Setting up a Hubbard-Gauge action with beta={}, Nt={}, U={}, on a ring with {} sites.", NSL::real(beta), Nt, NSL::real(U), Nx);
->>>>>>> 965e9313
 
     // Put the action parameters into the appropriate container
     NSL::Action::HubbardGaugeAction<Type>::Parameters params(
@@ -119,11 +86,7 @@
     };
     config["phi"].randn();
     config["phi"].imag() = 0;
-<<<<<<< HEAD
     config["phi"] *= params.Utilde;
-=======
->>>>>>> 965e9313
-
 
     NSL::Logger::info("Setting up a leapfrog integrator with trajectory length {} and {} MD steps.", trajectoryLength, numberMDsteps);
 
