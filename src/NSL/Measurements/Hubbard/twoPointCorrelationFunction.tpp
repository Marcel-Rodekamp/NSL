#ifndef NSL_TWO_POINT_CORRELATION_FUNCTION_TPP
#define NSL_TWO_POINT_CORRELATION_FUNCTION_TPP

#include "Configuration/Configuration.tpp"
#include "concepts.hpp"
#include "device.tpp"
#include "parameter.tpp"
#include "../measure.hpp"

namespace NSL::Measure::Hubbard {

template<
    NSL::Concept::isNumber Type,
    NSL::Concept::isDerived<NSL::Lattice::SpatialLattice<Type>> LatticeType,
    NSL::Concept::isDerived<NSL::FermionMatrix::FermionMatrix<Type,LatticeType>> FermionMatrixType
>
class TwoPointCorrelator: public Measurement {
    public:
        TwoPointCorrelator(LatticeType & lattice, NSL::Parameter params, NSL::H5IO & h5, NSL::Hubbard::Species species, std::string basenode_):
            Measurement(params, h5),
            hfm_(lattice, params),
            cg_(hfm_, NSL::FermionMatrix::MMdagger),
            species_(species),
            corr_(
                params["device"].to<NSL::Device>(),
                params["Nt"].to<NSL::size_t>(),
                params["Nx"].to<NSL::size_t>(),
                params["Nx"].to<NSL::size_t>()
            ),
            srcVec_(
                params["device"].to<NSL::Device>(),
                params["Nx"].to<NSL::size_t>(),
                params["Nt"].to<NSL::size_t>(),
                params["Nx"].to<NSL::size_t>()
            ),
            phi_(
                params["device"].to<NSL::Device>(),
                params["Nt"].to<NSL::size_t>(),
                params["Nx"].to<NSL::size_t>()
            ),
            basenode_(basenode_)
    {}

    TwoPointCorrelator(LatticeType & lattice, NSL::Parameter params,NSL::H5IO & h5, NSL::Hubbard::Species species):
        TwoPointCorrelator(
            lattice,
            params,
            h5, 
            species,
            params["name"]
        )
    {}

    //! Calculate the \f( N_t \times N_x \times N_x \f) correlators, i.e. 
    //! Propagators with averaged second time coordinate
    void measure() override;

    void measure(NSL::size_t NumberTimeSources);

    protected:
    bool skip_(bool overwrite, std::string node){
        bool exists = this->h5_.exist(fmt::format("{}{}",std::string(basenode_),node));

        // if overwrite is specified always calculate the correlator
        if (overwrite){return false;}

        // if correlator doesn't exist always calculate it
        if (not exists){return false;}

        // if correlator exists only recompute if overwrite is true 
        // (this is the only remaining case)
        return true;
    }

    FermionMatrixType hfm_;
    NSL::LinAlg::CG<Type> cg_;
    NSL::Hubbard::Species species_;

    NSL::Tensor<Type> corr_;
    NSL::Tensor<Type> srcVec_;

    NSL::Tensor<Type> phi_;

    std::string basenode_;
};

template<
    NSL::Concept::isNumber Type,
    NSL::Concept::isDerived<NSL::Lattice::SpatialLattice<Type>> LatticeType,
    NSL::Concept::isDerived<NSL::FermionMatrix::FermionMatrix<Type,LatticeType>> FermionMatrixType
>
void TwoPointCorrelator<Type,LatticeType,FermionMatrixType>::measure(NSL::size_t NumberTimeSources){
    // populate the fermion matrix using the free configuration
    hfm_.populate(phi_,species_);

    // Reset memory
    // - Result correlator
    corr_ = Type(0);
    // - Source vector
    srcVec_ = Type(0);
<<<<<<< HEAD
    
    NSL::size_t tsrcStep = this->params_["Nt"].template to<NSL::size_t>()/NumberTimeSources;

    for(NSL::size_t tsrc = 0; tsrc<this->params_["Nt"].template to<NSL::size_t>(); tsrc+=tsrcStep){
        for(NSL::size_t x = 0; x < this->params_["Nx"].template to<NSL::size_t>(); ++x){
            // Define a point source
            // The Slice here takes out just the single fibre x. We put it 
            // in to return a (device) Tensor from the random access. This 
            // is a hack and should be improved for standard random access.
            srcVec_(tsrc,NSL::Slice(x,x+1)) = Type(1);            

            // invert MM^dagger
            NSL::Tensor<Type> invMMdag = cg_(srcVec_);

            // back multiply M^dagger to obtain M^{-1}
            NSL::Tensor<Type> invM = hfm_.Mdagger(invMMdag);

            // Using a point sink allows to just copy invM as corr(t,y,x)
            // We shift the 0th axis (time-axis) if invM by tsrc and apply anti periodic 
            // boundary conditions
            // shift t -> t - tsrc
            invM.shift( -tsrc );
            // apply anti periodic boundary
            invM(NSL::Slice(this->params_["Nt"].template to<NSL::size_t>()-tsrc)) *= -1;

            // Average over all source times
            corr_(NSL::Slice(),NSL::Slice(),x) += invM; 

            // reset source vector
            // Slice: same as above
            srcVec_(tsrc,NSL::Slice(x,x+1)) = Type(0);
        } // x
=======

    NSL::size_t Nx = this->params_["Nx"].to<NSL::size_t>();
    NSL::size_t Nt = this->params_["Nt"].to<NSL::size_t>();

    NSL::size_t tsrcStep = Nt/NumberTimeSources;

    for(NSL::size_t tsrc = 0; tsrc<Nt; tsrc+=tsrcStep){
        // Define a point source
        // The Slice here takes out just the single fibre x. We put it 
        // in to return a (device) Tensor from the random access. This 
        // is a hack and should be improved for standard random access.
        srcVec_.index_fill(Type(1), NSL::Range(Nx), tsrc, NSL::Range(Nx));

        // invert MM^dagger
        NSL::Tensor<Type> invMMdag = cg_(srcVec_);

        // back multiply M^dagger to obtain M^{-1}
        // invM is of shape Nx x Nt x Nx
        NSL::Tensor<Type> invM = hfm_.Mdagger(invMMdag);

        // Using a point sink allows to just copy invM as corr(t,y,x)
        // We shift the 1st axis (time-axis) if invM by tsrc and apply anti periodic 
        // boundary conditions
        // shift t -> t - tsrc
        invM.shift( -tsrc, -2, -Type(1) );
        
        // Average over all source times
        corr_ += invM.transpose(0,1).transpose(1,2); 

        // reset source vector
        // Slice: same as above
        //srcVec_(tsrc,NSL::Slice(x,x+1)) = Type(0);
        srcVec_ = Type(0);
>>>>>>> e27117ac
    } // tsrc

    corr_ /= Type(NumberTimeSources);
      
} // measure(Ntsrc);


template<
    NSL::Concept::isNumber Type,
    NSL::Concept::isDerived<NSL::Lattice::SpatialLattice<Type>> LatticeType,
    NSL::Concept::isDerived<NSL::FermionMatrix::FermionMatrix<Type,LatticeType>> FermionMatrixType
>
void TwoPointCorrelator<Type,LatticeType,FermionMatrixType>::measure(){
    NSL::Logger::info("Start Measuring Hubbard::TwoPointCorrelator");

    // This is the default basenode we used so far
    // ToDo: this should go into the const

    // write the non interacting correlator 
    std::string node;
    if (species_ == NSL::Hubbard::Particle){
          node = "/NonInteracting/correlators/single/particle";
    } else {
          node = "/NonInteracting/correlators/single/hole";
    }
    // this is a shortcut, we don't need to calculate the non-interacting 
    // correlators if we won't update the file
    if(!skip_(this->params_["overwrite"],node)) {
        // measure the non-interacting theory
        // U = 0 <=> phi = 0
        phi_ = Type(0);
    
        // this stores the result in corr_
        measure(1);

        // write the calculated correlator to file
       h5_.write(corr_,std::string(basenode_)+node);
    } else {
        NSL::Logger::info("Non-interacting correlators already exist");
    }

    // Interacting Correlators
    // Initialize memory for the configurations
     // get the range of configuration ids from the h5file
    auto [minCfg, maxCfg] = this->h5_.getMinMaxConfigs(std::string(basenode_)+"/markovChain");
    NSL::size_t saveFreq = this->params_["save frequency"];
    
    NSL::Logger::info("Found trajectories: {} to {} with save frequency {}",
        minCfg, maxCfg, saveFreq
    );

    // Determine the number of time sources:
    for (NSL::size_t cfgID = minCfg; cfgID<=maxCfg; ++cfgID){
        // this is a shortcut, we don't need to invert if we don't overwrite
        // data

        if (species_ == NSL::Hubbard::Particle){
            node = fmt::format("/markovChain/{}/correlators/single/particle",cfgID);
        } else {
            node = fmt::format("/markovChain/{}/correlators/single/hole",cfgID);
        }

        if (skip_(this->params_["overwrite"],node)) {
            NSL::Logger::info("Config #{} already has correlators, skipping... ", cfgID);
	        continue;
	    } 

        NSL::Logger::info("Calculating Correlator on {}/{}", cfgID, maxCfg);

        // read configuration 
        this->h5_.read(phi_,fmt::format("{}/markovChain/{}/phi",std::string(basenode_),cfgID));

        // compute the correlator. The result is stored in corr_
        measure(this->params_["Number Time Sources"]);

        // write the result
        this->h5_.write(corr_,std::string(basenode_)+node);
    } // for cfgID

} // measure()

} // namespace NSL::Measure::Hubbard

#endif // NSL_TWO_POINT_CORRELATION_FUNCTION_TPP<|MERGE_RESOLUTION|>--- conflicted
+++ resolved
@@ -98,40 +98,6 @@
     corr_ = Type(0);
     // - Source vector
     srcVec_ = Type(0);
-<<<<<<< HEAD
-    
-    NSL::size_t tsrcStep = this->params_["Nt"].template to<NSL::size_t>()/NumberTimeSources;
-
-    for(NSL::size_t tsrc = 0; tsrc<this->params_["Nt"].template to<NSL::size_t>(); tsrc+=tsrcStep){
-        for(NSL::size_t x = 0; x < this->params_["Nx"].template to<NSL::size_t>(); ++x){
-            // Define a point source
-            // The Slice here takes out just the single fibre x. We put it 
-            // in to return a (device) Tensor from the random access. This 
-            // is a hack and should be improved for standard random access.
-            srcVec_(tsrc,NSL::Slice(x,x+1)) = Type(1);            
-
-            // invert MM^dagger
-            NSL::Tensor<Type> invMMdag = cg_(srcVec_);
-
-            // back multiply M^dagger to obtain M^{-1}
-            NSL::Tensor<Type> invM = hfm_.Mdagger(invMMdag);
-
-            // Using a point sink allows to just copy invM as corr(t,y,x)
-            // We shift the 0th axis (time-axis) if invM by tsrc and apply anti periodic 
-            // boundary conditions
-            // shift t -> t - tsrc
-            invM.shift( -tsrc );
-            // apply anti periodic boundary
-            invM(NSL::Slice(this->params_["Nt"].template to<NSL::size_t>()-tsrc)) *= -1;
-
-            // Average over all source times
-            corr_(NSL::Slice(),NSL::Slice(),x) += invM; 
-
-            // reset source vector
-            // Slice: same as above
-            srcVec_(tsrc,NSL::Slice(x,x+1)) = Type(0);
-        } // x
-=======
 
     NSL::size_t Nx = this->params_["Nx"].to<NSL::size_t>();
     NSL::size_t Nt = this->params_["Nt"].to<NSL::size_t>();
@@ -165,7 +131,6 @@
         // Slice: same as above
         //srcVec_(tsrc,NSL::Slice(x,x+1)) = Type(0);
         srcVec_ = Type(0);
->>>>>>> e27117ac
     } // tsrc
 
     corr_ /= Type(NumberTimeSources);
