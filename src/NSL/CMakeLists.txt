# relative include to the src/
target_include_directories(NSL PUBLIC "${CMAKE_CURRENT_SOURCE_DIR}")
<<<<<<< HEAD
target_sources(NSL PRIVATE
    assert.hpp
    complex.hpp
    concepts.hpp
    FermionMatrix.hpp
    Lattice.hpp
    LinAlg.hpp
    map.hpp
    Matrix.hpp
    NSL.hpp
    paramPack.hpp
    sliceObj.tpp
    Tensor.hpp
    types.hpp
)
=======
target_sources(NSL PUBLIC
        assert.hpp
complex.hpp
        map.hpp
        )
>>>>>>> a2e108ce


# add the tensor class
add_subdirectory(Tensor/)
#add_subdirectory(LinAlg/)
#add_subdirectory(FermionMatrix/)
#add_subdirectory(Lattice/)<|MERGE_RESOLUTION|>--- conflicted
+++ resolved
@@ -1,6 +1,5 @@
 # relative include to the src/
 target_include_directories(NSL PUBLIC "${CMAKE_CURRENT_SOURCE_DIR}")
-<<<<<<< HEAD
 target_sources(NSL PRIVATE
     assert.hpp
     complex.hpp
@@ -16,17 +15,9 @@
     Tensor.hpp
     types.hpp
 )
-=======
-target_sources(NSL PUBLIC
-        assert.hpp
-complex.hpp
-        map.hpp
-        )
->>>>>>> a2e108ce
-
 
 # add the tensor class
 add_subdirectory(Tensor/)
-#add_subdirectory(LinAlg/)
-#add_subdirectory(FermionMatrix/)
-#add_subdirectory(Lattice/)+add_subdirectory(LinAlg/)
+add_subdirectory(FermionMatrix/)
+add_subdirectory(Lattice/)