--- conflicted
+++ resolved
@@ -35,37 +35,6 @@
         //Default constructor not required
         constexpr explicit Tensor() :
             data_(torch::zeros({0},torch::TensorOptions().dtype<Type>()))
-<<<<<<< HEAD
-=======
-        {}
-
-        //! D-dimensional constructor.
-
-        //! Constructs the Tensor with D dimensions. D is determined by the number of arguments provided.\n
-        //! \n
-        //! Params:\n
-        //!     * `size0`: Extend of the 0th dimension\n
-        //!     * `sizes`: Parameter pack, extends of respective dimensions
-        //!
-        //! \n
-        //! Assumptions:\n
-        //!     * At least one argument must be passed (`size0`)
-        //!     * ArgsT must be of integral type (convertible to `size_t`)
-        //!     * Tested Types: `bool`, `float`, `double`, `NSL::complex<float>`, `NSL::complex<double>`
-        //!
-        //!
-        //! \n
-        //! Further behavior:\n
-        //!     * Initialization sets all values to `Type` equivalent of 0
-        template<typename... ArgsT>
-        constexpr explicit Tensor(const size_t & size0, const ArgsT &... sizes):
-            data_(torch::zeros({size0, sizes...},torch::TensorOptions().dtype<Type>().device(torch::kCPU))) {}
-
-        //Construct data_ with sizes stored in dims.
-        [[deprecated("Will be deleted in version 1, use variadic constructors")]]
-        constexpr explicit Tensor(const std::vector<long int>  & dims):
-            data_(torch::zeros(dims, torch::TensorOptions().dtype<Type>().device(torch::kCPU)))
->>>>>>> 09f59b13
         {}
 
         //! D-dimensional constructor.
@@ -111,17 +80,9 @@
             data_(std::move(other.data_))
         {}
 
-<<<<<<< HEAD
         explicit Tensor(torch::Tensor other):
             data_(std::move(other))
         {}
-=======
-        //Fill with random values
-        Tensor<Type> & rand(){
-            this->data_ = torch::rand_like(this->data_);
-            return (*this);
-        }
->>>>>>> 09f59b13
 
         explicit constexpr Tensor(torch::Tensor & other):
             data_(other)
@@ -135,18 +96,6 @@
         // =====================================================================
         // Tensor Creation Helpers
         // =====================================================================
-<<<<<<< HEAD
-=======
-        template<typename ...Args>
-        constexpr Type & operator()(const Args &... indices){
-            static_assert(NSL::all_convertible<size_t, Args...>::value,
-                    "NSL::Tensor::operator()(const Args &... indices) can only be called with arguments of integer type"
-            ); // static_assert
-            // need data_.dim() arguments!
-            assertm(!(sizeof...(indices) < data_.dim()), "operator()(const Args &... indices) called with to little indices");
-            assertm(!(sizeof...(indices) > data_.dim()), "operator()(const Args &... indices) called with to many indices");
-            // ToDo check indices < shapes!
->>>>>>> 09f59b13
 
         //! Fill the tensor with pseudo-random numbers
         /*!
@@ -220,25 +169,6 @@
             return this->data_.template data_ptr<Type>();
         }
 
-<<<<<<< HEAD
-=======
-        Tensor<Type> real(){
-            return NSL::Tensor<Type>(torch::real(data_));
-        }
-
-        Tensor<Type> real() const {
-            return NSL::Tensor<Type>(torch::real(data_));
-        }
-
-        Tensor<Type> imag(){
-            return NSL::Tensor<Type>(torch::imag(data_));
-        }
-
-        Tensor<Type> imag() const {
-            return NSL::Tensor<Type>(torch::imag(data_));
-        }
->>>>>>> 09f59b13
-
         // =====================================================================
         // Slice Operation
         // =====================================================================
@@ -277,7 +207,6 @@
         }
 
 
-<<<<<<< HEAD
         // =====================================================================
         // Boolean operators
         // =====================================================================
@@ -293,23 +222,6 @@
         //! Elementwise equal: Tensor to number
         Tensor<bool> operator== (const Type & value) const {
             return Tensor<bool>(this->data_ == value);
-=======
-        Tensor<Type> & sum(const NSL::Tensor<Type> & other){
-            assert(other.data_.sizes() == this->data_.sizes());
-            for(long int x = 0; x < this->data_.numel(); ++x){
-                this->data_.template data_ptr<Type>()[x] = this->data_.template data_ptr<Type>()[x]+other.data_.template data_ptr<Type>()[x];
-            }
-            return *this;
-        }
-
-        //Sum by a scalar.
-        Tensor<Type> operator+(const Type & factor){
-            NSL::Tensor <Type> out (this->data_);
-            for(long int x = 0; x < out.data_.numel(); ++x){
-                out.data_.template data_ptr<Type>()[x] = factor + out.data_.template data_ptr<Type>()[x];
-            }
-            return out;
->>>>>>> 09f59b13
         }
 
         //! Elementwise not equal: Tensor to Tensor
@@ -318,18 +230,10 @@
             return Tensor<bool>(this->data_ != other.data_);
         }
 
-<<<<<<< HEAD
         //! Elementwise not equal: Tensor to number
         /*! \todo: Add Documentation*/
         Tensor<bool> operator!= (const Type & value) const {
             return Tensor<bool>(this->data_ != value);
-=======
-        Tensor<Type> & sum(const Type & factor){
-            for(long int x = 0; x < this->data_.numel(); ++x){
-                this->data_.template data_ptr<Type>()[x] = this->data_.template data_ptr<Type>()[x]+factor;
-            }
-            return *this;
->>>>>>> 09f59b13
         }
 
         //! Elementwise smaller or equals: Tensor to Tensor
@@ -368,17 +272,10 @@
             return Tensor<bool>(this->data_ < value);
         }
 
-<<<<<<< HEAD
         //! Elementwise smaller or equals: Tensor to Tensor
         /*! \todo: Add Documentation*/
         Tensor<bool> operator> (const NSL::Tensor<Type,RealType> & other) const {
             return Tensor<bool>(this->data_ > other.data_);
-=======
-        //Equal
-        Tensor<Type> & operator=(const Tensor<Type> & other){
-            this->data_ = other.data_.clone();
-            return *this;
->>>>>>> 09f59b13
         }
 
         //! Elementwise greater or equals: Tensor to number
@@ -529,7 +426,6 @@
             return *this;
         }
 
-<<<<<<< HEAD
         //! Matrix adjoint (elementwise complex conjugate & matrix transpose)
         /*!
          * \todo: Add documentation
@@ -537,48 +433,6 @@
         NSL::Tensor<Type> & adjoint() {
             this->adjoint(this->dim()-1, this->dim()-2);
             return *this;
-=======
-    public:
-        //Default constructor
-        constexpr explicit TimeTensor() :
-            data_(torch::zeros({},torch::TensorOptions().dtype<Type>()))
-        {}
-
-        //Construct with N dimensions
-        template<typename... ArgsT>
-        constexpr explicit TimeTensor(const size_t & size0, const ArgsT &... sizes):
-            data_(torch::zeros({size0, sizes...},torch::TensorOptions().dtype<Type>().device(torch::kCPU)))
-        {}
-
-        //Construct data_ with sizes stored in dims.
-        [[deprecated("Will be deleted in version 1, use variadic constructors")]]
-        constexpr explicit TimeTensor(const std::vector<long int>  & dims):
-            data_(torch::zeros(dims, torch::TensorOptions().dtype<Type>().device(torch::kCPU)))
-        {}
-
-        constexpr explicit TimeTensor(torch::Tensor && other):
-            data_(std::move(other))
-        {}
-
-        constexpr explicit TimeTensor(torch::Tensor & other):
-            data_(other)
-        {}
-
-        // copy constructor
-        constexpr TimeTensor(const TimeTensor& other):
-            data_(other.data_)
-        {}
-
-        // move constructor
-        constexpr TimeTensor(TimeTensor && other) noexcept:
-            data_(std::move(other.data_))
-        {}
-
-        //Random creation
-        TimeTensor<Type> & rand(){
-            data_=torch::rand(data_.sizes(), torch::TensorOptions().dtype<Type>().device(torch::kCPU));
-            return (*this);
->>>>>>> 09f59b13
         }
 
         //! Complex Conjugation (Elementwise)
@@ -674,7 +528,6 @@
             return *this;
         }
 
-<<<<<<< HEAD
         //! Elementwise subtraction: Tensor - number
         /*!
          * \todo Add documentation.
@@ -682,22 +535,6 @@
         Tensor<Type,RealType> operator-=(const Type & value){
             this->data_ -= value;
             return *this;
-=======
-        TimeTensor<Type> real(){
-            return NSL::TimeTensor<Type>(torch::real(data_));
-        }
-
-        TimeTensor<Type> real() const {
-            return NSL::TimeTensor<Type>(torch::real(data_));
-        }
-
-        TimeTensor<Type> imag(){
-            return NSL::TimeTensor<Type>(torch::imag(data_));
-        }
-
-        TimeTensor<Type> imag() const {
-            return NSL::TimeTensor<Type>(torch::imag(data_));
->>>>>>> 09f59b13
         }
 
         // =====================================================================
@@ -871,16 +708,10 @@
             return *this;
         }
 
-<<<<<<< HEAD
         //! Elementwise hyperbolic cosine
         /*! \todo: Add Documentation*/
         Tensor<Type,RealType> & cosh() {
             this->data_.cosh_();
-=======
-        //Equal
-        TimeTensor<Type> & operator=(const TimeTensor<Type> & other){
-            this->data_ = other.data_.clone();
->>>>>>> 09f59b13
             return *this;
         }
 
