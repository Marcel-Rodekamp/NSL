--- conflicted
+++ resolved
@@ -59,20 +59,11 @@
     NSL::Tensor<Type> shift(NSL::size_t shift, NSL::size_t dim, const Type &boundary){
         this->data_ = this->data_.roll(shift,dim);
 
-<<<<<<< HEAD
-        NSL::size_t N = NSL::Tensor<Type>(this).shape(dim);
-=======
->>>>>>> 3dd24fc3
-
         if(shift > 0){
             this->data_.slice(/*dim=*/dim,/*start=*/0,/*end=*/shift,/*step=*/1)*=boundary;
         } else if( shift < 0 ){
-<<<<<<< HEAD
-            this->data_.slice(/*dim=*/dim,/*start=*/N-shift-2,/*end*/N,/*step*/1)*=boundary;
-=======
             NSL::size_t N = at::size(this->data_,dim);
             this->data_.slice(dim,N+shift,N) *= boundary;
->>>>>>> 3dd24fc3
         } 
 
         return NSL::Tensor<Type>(this);
