--- conflicted
+++ resolved
@@ -90,19 +90,8 @@
 
                 // ToDo: have a proper hook being called here
                 if (n % logFrequency == 0){
-<<<<<<< HEAD
-                    std::cout << "HMC: "
-                              << n 
-                              << "/"
-                              << Nconf 
-                              << "; Running Acceptance Rate: " 
-                              << runningAcceptance*100/n
-                              << "% \n";
-
-=======
-                    NSL::Logger::info("HMC: {}/{}; Running Acceptence Rate: {:.6}%", n, Nconf, runningAcceptence*100/n);
+                    NSL::Logger::info("HMC: {}/{}; Running Acceptence Rate: {:.6}%", n, Nconf, runningAcceptance*100/n);
                     NSL::Logger::elapsed_profile(mc_time);
->>>>>>> dc8a09e4
                 }
             }
             NSL::Logger::stop_profile(mc_time);
