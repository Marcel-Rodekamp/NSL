--- conflicted
+++ resolved
@@ -92,11 +92,7 @@
                 h5_.write(MC[nstart],fmt::format("{}/{}",baseNode,nstart));
             }
 
-<<<<<<< HEAD
-            double runningAcceptance = double(MC[nstart].accepted);
-=======
             double runningAcceptance = 0;
->>>>>>> fcdccf73
 
             // generate Nconf-1 configurations
             auto mc_time = NSL::Logger::start_profile("HMC");
