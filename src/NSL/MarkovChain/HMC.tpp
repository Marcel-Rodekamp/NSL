--- conflicted
+++ resolved
@@ -89,14 +89,9 @@
                 }
                 catch(...) {
                 // in case the last markov state is corrupted try again
-<<<<<<< HEAD
-                    h5_.removeData(fmt::format("{}/{}",baseNode,nstart));
-                    nstart--;
-=======
                     h5_.deleteData(fmt::format("{}/{}",baseNode,nstart));
                     nstart--;
                     MC[nstart] = state;
->>>>>>> ac1d2b25
                     h5_.read(MC[nstart], baseNode, nstart);
                 }
 
