--- conflicted
+++ resolved
@@ -77,7 +77,6 @@
      */
      std::tuple<NSL::size_t,NSL::size_t,NSL::size_t> t_;
 };
-<<<<<<< HEAD
 
 //! This indexer is the same as the torch/numpy ... indexing
 class Ellipsis : public Indexer {
@@ -108,37 +107,7 @@
         return torch::indexing::None;
     }
 
-=======
->>>>>>> 3dd24fc3
 
-//! This indexer is the same as the torch/numpy ... indexing
-class Ellipsis : public Indexer {
-    public:
-
-    Ellipsis() = default;
-
-    operator auto () const {
-        return torch::indexing::Ellipsis;
-    }
-
-    operator torch::indexing::TensorIndex () const override {
-        return torch::indexing::Ellipsis;
-    }
-};
-
-//! Open a new dimension at inserted place
-class NewDim: public Indexer {
-    public:
-
-    NewDim() = default;
-
-    operator auto() const {
-        return torch::indexing::None;
-    }
-
-    operator torch::indexing::TensorIndex () const override {
-        return torch::indexing::None;
-    }
 };
 
 class Range: public Indexer {
