#ifndef NSL_COMMAND_LINE_INTERFACE
#define NSL_COMMAND_LINE_INTERFACE

#include<CLI/CLI.hpp>
#include "parameter.tpp"

namespace NSL {

namespace Logger {
    //! This function adds the required arguments to the provided CLI
    /*! 
     * This functions adds the logging facility to the command line interface.
     * After parsing the command line arguments the logger can be initialized
     * using 
     * ```
     * NSL::Logger::init(
     *     log_level, // std::string
     *     log_file   // std::string 
     * );
     * ```
     * */
inline void add_logger(CLI::App & app, std::string & log_level, std::string & log_file){
    log_level = "info";
    log_file = "";

    // NSL::Logger::do_profile is a global static bool initialized in 
    // src/NSL/logger.hpp
    app.add_flag("-p, --profile", NSL::Logger::do_profile, 
        "Toggle profiling, default = false"
    );

    std::string helpMsg = "Define log level. Possible values:\n"
                          "\t- debug (prints debug information)\n"
                          "\t- info  (prints regular run information) [DEFAULT]\n"
                          "\t- warn  (prints warnings and errors only)\n"
                          "\t- error (prints errors only)";
    app.add_option("-l, --log-level",log_level, helpMsg);
    
    app.add_option("-o, --log-outfile",log_file,
        "Provide a file to put the logging to"
    );
}

} //namespace Logger

//! Initialize the logger 
/*!
 * \param argc, number of command line arguments
 * \param argv, command line argument
 * \param CLIName, name of the executable printed in the help message.
 *
 * The logger is initialized. The available command line options
 * can be found at `NSL::Logger::init`
 * */
NSL::Parameter init(int argc, char ** argv, std::string CLIName = "NSL"){
    CLI::App app{CLIName};

    // this add options to app and initializes log_level, log_file
    std::string log_level;
    std::string log_file;
    NSL::Logger::add_logger(app, log_level, log_file);

    // Define a bunch of default options 
    NSL::Parameter params;
    app.add_option<NSL::GenType, std::string>("-f, --file", params["file"], 
        "Provide a parameter file"
    );

    bool useGPU = false;
    app.add_flag("--GPU", useGPU, "Toggle GPU usage, according to this params['device'] is NSL::GPU or NSL::CPU [DEFAULT]");
    bool overwrite = false;
    app.add_flag("--overwrite", overwrite, "Toogle overwrite existing data in h5 file [DEFAULT = false]");

    // parse the command line arguments 
    try {
        app.parse(argc,argv);
    } catch (const CLI::ParseError &e) {
        exit(app.exit(e));
    }
    // initialize the use of GPU/CPU. This is not restrictive but 
    // params["device"] can be used for convenience.
    if (useGPU){
        params["device"] = NSL::Device("GPU");
    } else {
        params["device"] = NSL::Device("CPU");
    }

<<<<<<< HEAD
    params.addParameter<bool>("overwrite", overwrite);
=======
    params["overwrite"] = overwrite;
>>>>>>> 3dd24fc3
    
    // after the logging has been parsed we can simply initialize the logger
    NSL::Logger::init(log_level, log_file);

    NSL::Logger::info(
        "Provided file: {}", std::string(params["file"])
    );

    NSL::Logger::info(
        "Using device: {}", std::string(params["device"])
    );

    return params;
}

NSL::Parameter init(int argc, char ** argv, 
        std::string log_pattern,
        std::string profile_pattern,
        std::string CLIName = "NSL"
){
    CLI::App app{CLIName};

    // this add options to app and initializes log_level, log_file
    std::string log_level;
    std::string log_file;
    NSL::Logger::add_logger(app, log_level, log_file);

    // Define a bunch of default options 
    NSL::Parameter params;
    app.add_option("-f, --file", params["file"], 
        "Provide a parameter file"
    );

    bool useGPU = false;
    app.add_flag("--GPU", useGPU, "Toggle GPU usage, according to this params['device'] is NSL::GPU or NSL::CPU [DEFAULT]");

    // parse the command line arguments 
    try {
        app.parse(argc,argv);
    } catch (const CLI::ParseError &e) {
        exit(app.exit(e));
    }

    // initialize the use of GPU/CPU. This is not restrictive but 
    // params["device"] can be used for convenience.
    if (useGPU){
        params["device"] = NSL::Device("GPU");
    } else {
        params["device"] = NSL::Device("CPU");
    }
    
    // after the logging has been parsed we can simply initialize the logger
    NSL::Logger::init(log_level, log_file, log_pattern, profile_pattern);

    NSL::Logger::info(
        "Provided file: {}", std::string(params["file"])
    );

    NSL::Logger::info(
        "Using device: {}", std::string(params["device"])
    );

    return params;
}

} // namespace NSL

#endif // NSL_COMMAND_LINE_INTERFACE<|MERGE_RESOLUTION|>--- conflicted
+++ resolved
@@ -85,11 +85,7 @@
         params["device"] = NSL::Device("CPU");
     }
 
-<<<<<<< HEAD
-    params.addParameter<bool>("overwrite", overwrite);
-=======
     params["overwrite"] = overwrite;
->>>>>>> 3dd24fc3
     
     // after the logging has been parsed we can simply initialize the logger
     NSL::Logger::init(log_level, log_file);
