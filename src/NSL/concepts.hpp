#ifndef NSL_CONCEPTS_HPP
#define NSL_CONCEPTS_HPP

#include<concepts>
#include <type_traits>
#include "complex.hpp"
#include "sliceObj.tpp"

namespace NSL::Concept{

//! Ensuring Types of a parameter pack agree
/*!
 * C++ parameter packs can typically take arbitrary Types.
 * This [concept](https://en.cppreference.com/w/cpp/language/constraints) can be
 * used to ensure that all types are the same.
 *
 * Example:
 * ```
 * // can have all different types
 * template<typename ... Types>
 * f(Types ... args);
 *
 * // specify a single type for all arguments
 * template<Type T, isType<T> ... Types>
 * f(T arg0, Types ... args);
 * ```
 * The argument `arg0` is not required but helps when type deduction is wanted.
 *
 * */
template<typename T, typename U>
concept isType = requires(U u) {
    requires std::is_same<T, U>::value;
};

//! Ensuring Types of a parameter pack are integer
/*!
 * C++ parameter packs can typically take arbitrary Types.
 * This [concept](https://en.cppreference.com/w/cpp/language/constraints) can be
 * used to ensure that all types are the same.
 *
 * */
template<typename T>
concept isIntegral = requires(T t) {
    requires std::is_integral_v<T>;
};


//! Concept to check for complex numbers
template<typename T>
concept isComplex = requires(T t) {
    requires NSL::is_complex<T>();
};

//! Concept to check for numbers
/*!
 * The following types `T` are considered to be numbers
 *  - integral:
 *      - bool, char, char8_t, char16_t, char32_t, wchar_t, short, int, long, long long
 *  - floating point:
 *      - float, double, long double
 *  - complex:
 *      - NSL::complex
 * */
template<typename T>
concept isNumber = requires(T t) {
    requires isComplex<T> || std::is_floating_point_v<T> || std::is_integral_v<T>;
};

//! Concept to check for floating point numbers
/*!
 * The following types `T` are considered to be numbers
 *  - floating point:
 *      - float, double, long double
 *  - complex:
 *      - NSL::complex
 * */
template<typename T>
concept isFloatingPoint = requires(T t) {
    requires isComplex<T> || std::is_floating_point_v<T>;
};

//! Concept to check for integers or `NSL::Slice`
/*!
 * */
template<typename T>
concept isIndexer = requires(T t) {
    requires isIntegral<T> || std::is_same<T,NSL::Slice>::value;
};

//! Concept to check that `D` is derived from `B`
/*!
 * All kind of inheritances (public,protected,private) is allowed.
 * */
<<<<<<< HEAD
template<typename Derived,typename Base>
concept isDerived = std::is_base_of_v<Base,Derived>;

=======
template<typename Base,typename Derived>
concept isDerived = requires(Base B,Derived D){
    requires std::is_base_of<Derived,Base>::value;
};
>>>>>>> 0bbaad02

} // namespace NSL::Concept 

#endif //NSL_CONCEPTS_HPP<|MERGE_RESOLUTION|>--- conflicted
+++ resolved
@@ -91,16 +91,8 @@
 /*!
  * All kind of inheritances (public,protected,private) is allowed.
  * */
-<<<<<<< HEAD
 template<typename Derived,typename Base>
 concept isDerived = std::is_base_of_v<Base,Derived>;
-
-=======
-template<typename Base,typename Derived>
-concept isDerived = requires(Base B,Derived D){
-    requires std::is_base_of<Derived,Base>::value;
-};
->>>>>>> 0bbaad02
 
 } // namespace NSL::Concept 
 
