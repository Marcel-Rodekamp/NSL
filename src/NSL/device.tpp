--- conflicted
+++ resolved
@@ -57,7 +57,7 @@
     torch::TensorOptions device() {
         return dev_;
     }
-<<<<<<< HEAD
+    
     const torch::TensorOptions device() const {
         return dev_;
     }
@@ -66,7 +66,6 @@
     Device(const torch::TensorOptions * dev):
         dev_(*dev)
     {}
-=======
 
     friend std::ostream & operator<<(std::ostream &os, const Device & dev) {
         os << dev.repr_;
@@ -76,7 +75,6 @@
     const std::string repr(){
         return repr_;  
     }
->>>>>>> 1d387d0a
     
     private:
     //! This is an enum for the different devices
