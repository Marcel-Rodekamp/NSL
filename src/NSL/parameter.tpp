--- conflicted
+++ resolved
@@ -402,31 +402,6 @@
         );
     }
 
-<<<<<<< HEAD
-    virtual ~ParameterEntry() = default;
-    virtual std::string type(){
-        return "Undefined";
-    }
-    protected:
-    //! Retrieves the address of `NSL::TemplatedParameterEntry` the runtime polymorphism points to
-    /*!
-     * This function performs an upcast to the derived onject `template<typename Type> NSL::TemplateParameterentry`.
-     * and performs checks that the conversion worked out correctly.
-     * If dynamic_cast fails (returning a nullptr) a std::runtime_error is thrown
-     * */
-    template<typename Type>
-    NSL::TemplatedParameterEntry<Type> * upcast(){
-        // if conversion does not work ptr = nullptr or throw std::bad_cast
-        NSL::TemplatedParameterEntry<Type> * ptr = dynamic_cast<TemplatedParameterEntry<Type> *>(this);
-        
-        // check for nullptr and return or throw
-        if(ptr){
-            return ptr;
-        } else {
-            std::cout << "upcast from: " << this->type() << " to: " << typeid(Type).name() << "was attempted" << std::endl;
-            throw std::runtime_error("Converting ParameterEntry to TemplatedParameterEntry failed");
-        }
-=======
     //! Prefix increment operator, forwards to the prefix increment operator of the held type
     GeneralType<Types_...> operator++(){
         return std::visit(
@@ -461,7 +436,6 @@
             },
             this->obj_
         );
->>>>>>> 3dd24fc3
     }
 
     //! Prefix decrement operator, forwards to the prefix increment operator of the held type
@@ -1131,6 +1105,10 @@
 
         return *this;
     }
+
+    std::string type(){
+        return typeid(value_).name();
+    }
     
     //! Right shift assignment operator, forwards to the addition operator of the held type
     GeneralType<Types_...> operator>>=(GeneralType<Types_...> rhs){
@@ -1196,11 +1174,6 @@
         }
     }
 
-<<<<<<< HEAD
-    std::string type(){
-        return typeid(value_).name();
-    }
-=======
     //! Addition operator with non-GeneralType, forwards to the addition operator of the held type
     template<typename Type, typename ... Types>
         requires((std::is_same_v<Type,Types> || ... ))
@@ -1546,7 +1519,6 @@
                         + typeToString<decltype(LHS)>() + " and " 
                         + typeToString<decltype(rhs_arg)>() + ")"
                     );
->>>>>>> 3dd24fc3
     
                     return false;
                 }    
