#ifndef NSL_FERMION_MATRIX_HUBBARD_EXP_TPP
#define NSL_FERMION_MATRIX_HUBBARD_EXP_TPP

#include "Lattice/lattice.hpp"
#include "device.tpp"
#include "hubbardExp.hpp"
#include "../../Matrix.hpp"
#include "sliceObj.tpp"

namespace NSL::FermionMatrix {

template<NSL::Concept::isNumber Type, NSL::Concept::isDerived<NSL::Lattice::SpatialLattice<Type>> LatticeType>
NSL::Tensor<Type> NSL::FermionMatrix::HubbardExp<Type,LatticeType>::F_(const NSL::Tensor<Type> & psi){
    // We want to compute 
    //        [\exp(δK)]_{xy} \exp(i φ_{iy}) B_t δ_{t,i+1} \psi_{yi}
    // Let us first group things into element-wise multiplications, matrix multiplications, and shifts.
    //        B_t δ_{t,i+1} [\exp(δK)]_{xy} (\exp(i φ_{iy}) \psi_{yi})
    //        |---shift---> |---mat mul---> |--- element-wise mul ---|

    NSL::Tensor<Type> Fpsi = NSL::LinAlg::mat_vec(
    // The needed matrix multiplication is on the spatial index.
        this->Lat.exp_hopping_matrix(delta_),
    // To get correct broadcasting we transpose the element-wise multiplication
    // so that each column is Nx big.
        (this->phiExp_ * psi).transpose()
    ).transpose();
    // and then transpose back.

    // Now Fpsi contains
    // [\exp(δK)]_{xy} (\exp(i φ_{iy}) \psi_{yi})
    // What remains is to shift it
    Fpsi.shift(1,0);
    // and apply B
    Fpsi(0,NSL::Slice()) *= -1;

    return Fpsi;
}

template<NSL::Concept::isNumber Type, NSL::Concept::isDerived<NSL::Lattice::SpatialLattice<Type>> LatticeType>
NSL::Tensor<Type> NSL::FermionMatrix::HubbardExp<Type,LatticeType>::M(const NSL::Tensor<Type> & psi){
    return psi - this->F_(psi);
}

template<NSL::Concept::isNumber Type, NSL::Concept::isDerived<NSL::Lattice::SpatialLattice<Type>> LatticeType>
NSL::Tensor<Type> NSL::FermionMatrix::HubbardExp<Type,LatticeType>::Mdagger(const NSL::Tensor<Type> & psi){
    
    /** We derive M† as follows:
      *     M_{tx,iy}   = δ_{xy} δ_{ti} - B_t [exp(δΚ)]_{xy}   exp(+iφ_{iy}  ) δ_{t,i+1}
      *     M_{tx,iy}^* = δ_{xy} δ_{ti} - B_t [exp(δΚ)]_{xy}^* exp(-iφ_{iy}^*) δ_{t,i+1}
      *         = (M^*T)_{iy,tx} = (M†)_{iy,tx}
      * so now we just relabel
      *     M†_{tx,iy}  = δ_{yx} δ_{it} - B_i [exp(δΚ)]_{yx}^* exp(-iφ_{tx}^*) δ_{i,t+1}
      * and massage
      *     M†_{tx,iy}  = δ_{xy} δ_{ti} - B_i [exp(δΚ)†]_{xy} exp(-iφ_{tx}^*) δ_{t+1,i}.
      *                 = δ_{xy} δ_{ti} - B_i [exp(δ^* Κ)]_{xy} exp(-iφ_{tx}^*) δ_{t+1,i}.
      * which simplified slightly as K is Hermitian.
      **/

    /** If we now consider applying M† to ψ_{iy} we get
      *     (M†ψ)_{tx}  = ψ_tx - exp(-iφ_{tx}^*)      δ_{t+1,i} B_i     [exp(δ^* K)]_{xy}  ψ_{iy}
      *                                                         |- * -> |--- matrix multiply ---|
      **/

    //!ToDo: why do we conjugate delta?  
    NSL::Tensor<Type> BexpKpsi = NSL::LinAlg::mat_vec(
        this->Lat.exp_hopping_matrix(NSL::LinAlg::conj(delta_)),
        NSL::LinAlg::transpose(psi)
        ).transpose();
    BexpKpsi(0, NSL::Slice()) *= -1;

    /** We now need to evaluate
      *     (M†ψ)_{tx}  = ψ_tx - exp(-iφ_{tx}^*)      δ_{t+1,i} expKpsi_{ix}
      *     (M†ψ)_{tx}  = ψ_tx - exp(-iφ_{tx}^*)      δ_{t,i-1} expKpsi_{ix}
      *                          |- element-wise * -->|------- shift ------|
      **/

    return psi - ( NSL::LinAlg::conj(this->phiExp_) * (BexpKpsi.shift(-1,0)));
}

template<NSL::Concept::isNumber Type, NSL::Concept::isDerived<NSL::Lattice::SpatialLattice<Type>> LatticeType>
NSL::Tensor<Type> NSL::FermionMatrix::HubbardExp<Type,LatticeType>::MMdagger(const NSL::Tensor<Type> & psi){
    /** Let's evaluate MM† using the index representations above.
      *     (MM†)_{tx,iy}   = M_{tx,uz} (M†)_{uz,iy}
      *                     = (δ_{tu} δ_{xz} - [\exp(δK)]_{xz} \exp(i φ_{uz}) B_t δ_{t,u+1} ) 
      *                       (δ_{ui} δ_{zy} - B_i [exp(δ^* Κ)]_{zy} exp(-iφ_{uz}^*) δ_{u+1,i})
      * Note that the first term in each paren is just the identity matrix.
      * So, if we expand the parentheses we can write 
      *     (MM†)_{tx,iy}   = M_{tx,iy} + M†_{tx,iy) - δ_{ti} δ_{xy}
      *                     + [\exp(δK)]_{xz} exp(i φ_{uz}) B_t δ_{t,u+1} B_i [exp(δ^* K)]_{zy} exp(-iφ_{uz}^*) δ_{u+1,i}
      *                     = (M + M† - 1)_{tx,iy} + B_t B_i δ_{t,u+1} δ_{u+1,i} [exp(δK)]_{xz} [exp(δ^* Κ)]_{zy} exp(i (φ-φ^*)_{uz}) 
      *                     = (M + M† - 1)_{tx,iy} + B_t B_i δ_{t,i} [exp(δK)]_{xz}  exp(i (φ-φ^*)_{i-1,z}) [exp(δ^* K)]_{zy}
      *                     = (M + M† - 1)_{tx,iy} + (B_t)^2 δ_{t,i} [exp(δK)]_{xz}  exp(i (φ-φ^*)_{i-1,z}) [exp(δ^* K)]_{zy}
      *                     = (M + M† - 1)_{tx,iy} + [exp(δK)]_{xz} δ_{t,i} exp(i (φ-φ^*)_{i-1,z}) [exp(δ^* K)]_{zy}
      *
      * In the case that phi is real this simplifies because the φ-dependent term is 1 and one finds
      *                     = (M + M† - 1)_{tx,iy} + [exp((δ+δ^*)K)]_{xy}
      **/
    return (this->M(psi) + this->Mdagger(psi) - psi) + NSL::LinAlg::mat_vec(
        this->Lat.exp_hopping_matrix(delta_),
        (   NSL::LinAlg::shift(this->phiExp_ * NSL::LinAlg::conj(this->phiExp_), +1, 0)
          * NSL::LinAlg::mat_vec(
                this->Lat.exp_hopping_matrix(NSL::LinAlg::conj(delta_)),
                NSL::LinAlg::transpose(psi)
            ).transpose()
        ).transpose()
    ).transpose();

}

template<NSL::Concept::isNumber Type, NSL::Concept::isDerived<NSL::Lattice::SpatialLattice<Type>> LatticeType>
NSL::Tensor<Type> NSL::FermionMatrix::HubbardExp<Type,LatticeType>::MdaggerM(const NSL::Tensor<Type> & psi){
    /** Let's evaluate MM† using the index representations above.
      *     (M†M)_{tx,iy}   = (M†)_{tx,uz} M_{uz,iy}
      *                     = (δ_{tu} δ_{xz} - B_u [exp(δ^* K)]_{xz} exp(-iφ_{tx}^*) δ_{t+1,u})
      *                       (δ_{ui} δ_{zy} - B_u δ_{u,i+1} [exp(δK)]_{zy} exp(+iφ_{iy}) )
      * Note that the first term in each paren is just the identity matrix.
      * So, if we expand the parentheses we can write 
      *     (MM†)_{tx,iy}   = M_{tx,iy} + M†_{tx,iy) - δ_{ti} δ_{xy}
      *                     + B_u^2 δ_{t+1,u} δ_{u,i+1} exp(-iφ_{tx}^*) [exp(δ^* Κ)]_{xz} [exp(δ K)]_{zy} exp(+iφ_{iy})
      *                     = (M + M† - 1)_{tx,iy} + δ_{t+1,i+1} exp(-iφ_{tx}^*) [exp((δ^* + δ) Κ)]_{xy} exp(+iφ_{iy})
      *                     = (M + M† - 1)_{tx,iy} + δ_{t,i} exp(-iφ_{tx}^*) [exp((δ^* + δ) Κ)]_{xy} exp(+iφ_{iy})
      *                     = (M + M† - 1)_{tx,iy} + exp(-iφ_{ix}^*) [exp((δ^* + δ) Κ)]_{xy} exp(+iφ_{iy})
      *
      **/
    return this->M(psi) + this->Mdagger(psi) - psi + NSL::LinAlg::conj(this->phiExp_) * NSL::LinAlg::mat_mul(
        this->Lat.exp_hopping_matrix(NSL::LinAlg::conj(delta_)+delta_),
        (this->phiExp_ * psi ).transpose()
    ).transpose();
}

//return type
template<NSL::Concept::isNumber Type, NSL::Concept::isDerived<NSL::Lattice::SpatialLattice<Type>> LatticeType>
Type NSL::FermionMatrix::HubbardExp<Type,LatticeType>::logDetM(){
    const int Nt = this->phi_.shape(0);
    const int Nx = this->phi_.shape(1); 
    NSL::Device device = this->phi_.device();

    NSL::Tensor<Type> prod(device,Nt,Nx,Nx);
    NSL::Tensor<Type> sausage = NSL::Matrix::Identity<Type>(device,Nx);
    
    prod = this->Lat.exp_hopping_matrix(this->delta_)* NSL::LinAlg::shift(this->phiExp_,-1).expand(Nx).transpose(1,2);

    //Computing F_{Nt-1}.F_{Nt-2}.....F_0
    for(int t = Nt-1;  t >= 0; t--){
        sausage.mat_mul(prod(t,NSL::Slice(),NSL::Slice())); 
    }
    
<<<<<<< HEAD
    return NSL::LinAlg::logdet(NSL::Matrix::Identity<Type>(Nx) + sausage);
=======
    return NSL::LinAlg::logdet(NSL::Matrix::Identity<Type>(device,Nx) + sausage);
>>>>>>> d53aea44
} 

template<NSL::Concept::isNumber Type, NSL::Concept::isDerived<NSL::Lattice::SpatialLattice<Type>> LatticeType>
NSL::Tensor<Type> NSL::FermionMatrix::HubbardExp<Type,LatticeType>::gradLogDetM(){
    //ToDo: implement
<<<<<<< HEAD

    NSL::Tensor<Type> prod(Nt,Nx,Nx);
    NSL::Tensor<Type> A = NSL::Matrix::Identity<Type>(Nx);
    NSL::Tensor<Type> invAp1 = NSL::Matrix::Identity<Type>(Nx);
    
    prod = NSL::LinAlg::shift(this->phiExp_,-1).expand(Nx).transpose(1,2) * this->Lat.exp_hopping_matrix(this-> -1*delta_);  // !! check !!

    //Computing F_{0}^{-1}.F_{1}^{-1}.....F_{Nt-1}^{-1}
    for(int t = 0;  t < Nt; t++){
        A.mat_mul(prod(t,NSL::Slice(),NSL::Slice())); 
    }
    
    invAp1 = NSL::LinAlg::inv(NSL::Matrix::Identity<Type>(Nx) + A);

    return this->phiExp_;
=======
    const int Nt = this->phi_.shape(0);
    const int Nx = this->phi_.shape(1);
    const NSL::Device device = this->phi_.device();

    NSL::Tensor<Type> Fk(device,Nt,Nx,Nx);
    NSL::Tensor<Type> FkFkFk(device,Nt,Nx,Nx);
    NSL::Tensor<Type> invAp1F = NSL::Matrix::Identity<Type>(device,Nx);
    NSL::Tensor<Type> pi_dot(device,Nt,Nx);

    // Fk(t) = exp(-i phi_{x,t-1})*exp(-k)
    Fk =  NSL::LinAlg::shift(NSL::LinAlg::conj(this->phiExp_),+1).expand(Nx).transpose(1,2).transpose() * this->Lat.exp_hopping_matrix(-1 * this->delta_);


    // Computing F_{0}^{-1}.F_{1}^{-1}.....F_{Nt-1}^{-1}
    // FkFkFk(t) = Fk(t).Fk(t+1)....Fk(Nt-1)
    // FkFkFk(t=0) gives A^-1 (see eq. 2.32 of Jan-Lukas' notes in hubbardFermionAction.pdf)
    FkFkFk(Nt-1,NSL::Slice(),NSL::Slice()) = Fk(Nt-1,NSL::Slice(),NSL::Slice());  // initialize FkFkFk
    for(int t = Nt-2;  t >=0; t--){
	FkFkFk(t,NSL::Slice(),NSL::Slice()) = NSL::LinAlg::mat_mul(Fk(t,NSL::Slice(),NSL::Slice()),FkFkFk(t+1,NSL::Slice(),NSL::Slice()));
    }

    invAp1F = NSL::LinAlg::mat_inv(NSL::Matrix::Identity<Type>(device,Nx) + FkFkFk(0,NSL::Slice(),NSL::Slice()));  // this gives (1+A^-1)^-1  (see eq. 2.31 of Jan-Lukas' notes in hubbardFermionAction.pdf)
                                                                                                                   //
    NSL::Tensor<Type> pi  = NSL::Matrix::Identity<Type>(device,Nx);
    NSL::complex<NSL::RealTypeOf<Type>> II = NSL::complex<NSL::RealTypeOf<Type>> {0,1.0};

    /**
      * We want to calculate Tr((1+A^-1)^-1 ∂_{xt} A^-1 )
      * This is equal to Tr((1+A^-1)^-1 F_{0}^{-1} F_{1}^{-1} .... F_{t}^{-1})_{i,j} δ_{jx} F_{t+1}^{-1}_{x,k} .... F_{Nt-1}^{-1} ) * i
      * Under the trace we can move the terms cyclicly (is that a real word?)
      *                = Tr( δ_{jx} F_{t+1}^{-1}_{x,k} .... F_{Nt-1}^{-1} (1+A^-1)^-1 F_{0}^{-1} F_{1}^{-1} .... F_{t}^{-1})_{i,j} ) * i
      *                = [ F_{t+1}^{-1} F_{t+2}^{-1} .... F_{Nt-1}^{-1} (1+A^-1)^-1 F_{0}^{-1} F_{1}^{-1} .... F_{t}^{-1}) ]_{x,x} * i
      *
      *                = [FkFkFk(t+1).invAp1.Fk(0).Fk(1)...Fk(t)]_{x,x} * i
      *
      * (Note:  there is no sum over x)
      **/

    // first do t=Nt-1 case
    pi = NSL::LinAlg::mat_mul(FkFkFk(0,NSL::Slice(),NSL::Slice()),invAp1F);
    
    pi_dot(Nt-1,NSL::Slice()) =  II * NSL::LinAlg::diag(pi);

    // now do the other timeslices
    for (int t=0; t < Nt-1; t++) {
    	invAp1F.mat_mul(Fk(t,NSL::Slice(),NSL::Slice()));                 // (1+A^-1)^-1 F_{0}^{-1} F_{1}^{-1} .... F_{t}^{-1})
	    pi = NSL::LinAlg::mat_mul(FkFkFk(t+1,NSL::Slice(),NSL::Slice()),invAp1F);
    	
        pi_dot(t,NSL::Slice()) =  II * NSL::LinAlg::diag(pi);
    }

    return pi_dot;
>>>>>>> d53aea44
}

} // namespace FermionMatrix

#endif //NSL_FERMION_MATRIX_HUBBARD_EXP_TPP
<|MERGE_RESOLUTION|>--- conflicted
+++ resolved
@@ -1,232 +1,210 @@
-#ifndef NSL_FERMION_MATRIX_HUBBARD_EXP_TPP
-#define NSL_FERMION_MATRIX_HUBBARD_EXP_TPP
-
-#include "Lattice/lattice.hpp"
-#include "device.tpp"
-#include "hubbardExp.hpp"
-#include "../../Matrix.hpp"
-#include "sliceObj.tpp"
-
-namespace NSL::FermionMatrix {
-
-template<NSL::Concept::isNumber Type, NSL::Concept::isDerived<NSL::Lattice::SpatialLattice<Type>> LatticeType>
-NSL::Tensor<Type> NSL::FermionMatrix::HubbardExp<Type,LatticeType>::F_(const NSL::Tensor<Type> & psi){
-    // We want to compute 
-    //        [\exp(δK)]_{xy} \exp(i φ_{iy}) B_t δ_{t,i+1} \psi_{yi}
-    // Let us first group things into element-wise multiplications, matrix multiplications, and shifts.
-    //        B_t δ_{t,i+1} [\exp(δK)]_{xy} (\exp(i φ_{iy}) \psi_{yi})
-    //        |---shift---> |---mat mul---> |--- element-wise mul ---|
-
-    NSL::Tensor<Type> Fpsi = NSL::LinAlg::mat_vec(
-    // The needed matrix multiplication is on the spatial index.
-        this->Lat.exp_hopping_matrix(delta_),
-    // To get correct broadcasting we transpose the element-wise multiplication
-    // so that each column is Nx big.
-        (this->phiExp_ * psi).transpose()
-    ).transpose();
-    // and then transpose back.
-
-    // Now Fpsi contains
-    // [\exp(δK)]_{xy} (\exp(i φ_{iy}) \psi_{yi})
-    // What remains is to shift it
-    Fpsi.shift(1,0);
-    // and apply B
-    Fpsi(0,NSL::Slice()) *= -1;
-
-    return Fpsi;
-}
-
-template<NSL::Concept::isNumber Type, NSL::Concept::isDerived<NSL::Lattice::SpatialLattice<Type>> LatticeType>
-NSL::Tensor<Type> NSL::FermionMatrix::HubbardExp<Type,LatticeType>::M(const NSL::Tensor<Type> & psi){
-    return psi - this->F_(psi);
-}
-
-template<NSL::Concept::isNumber Type, NSL::Concept::isDerived<NSL::Lattice::SpatialLattice<Type>> LatticeType>
-NSL::Tensor<Type> NSL::FermionMatrix::HubbardExp<Type,LatticeType>::Mdagger(const NSL::Tensor<Type> & psi){
-    
-    /** We derive M† as follows:
-      *     M_{tx,iy}   = δ_{xy} δ_{ti} - B_t [exp(δΚ)]_{xy}   exp(+iφ_{iy}  ) δ_{t,i+1}
-      *     M_{tx,iy}^* = δ_{xy} δ_{ti} - B_t [exp(δΚ)]_{xy}^* exp(-iφ_{iy}^*) δ_{t,i+1}
-      *         = (M^*T)_{iy,tx} = (M†)_{iy,tx}
-      * so now we just relabel
-      *     M†_{tx,iy}  = δ_{yx} δ_{it} - B_i [exp(δΚ)]_{yx}^* exp(-iφ_{tx}^*) δ_{i,t+1}
-      * and massage
-      *     M†_{tx,iy}  = δ_{xy} δ_{ti} - B_i [exp(δΚ)†]_{xy} exp(-iφ_{tx}^*) δ_{t+1,i}.
-      *                 = δ_{xy} δ_{ti} - B_i [exp(δ^* Κ)]_{xy} exp(-iφ_{tx}^*) δ_{t+1,i}.
-      * which simplified slightly as K is Hermitian.
-      **/
-
-    /** If we now consider applying M† to ψ_{iy} we get
-      *     (M†ψ)_{tx}  = ψ_tx - exp(-iφ_{tx}^*)      δ_{t+1,i} B_i     [exp(δ^* K)]_{xy}  ψ_{iy}
-      *                                                         |- * -> |--- matrix multiply ---|
-      **/
-
-    //!ToDo: why do we conjugate delta?  
-    NSL::Tensor<Type> BexpKpsi = NSL::LinAlg::mat_vec(
-        this->Lat.exp_hopping_matrix(NSL::LinAlg::conj(delta_)),
-        NSL::LinAlg::transpose(psi)
-        ).transpose();
-    BexpKpsi(0, NSL::Slice()) *= -1;
-
-    /** We now need to evaluate
-      *     (M†ψ)_{tx}  = ψ_tx - exp(-iφ_{tx}^*)      δ_{t+1,i} expKpsi_{ix}
-      *     (M†ψ)_{tx}  = ψ_tx - exp(-iφ_{tx}^*)      δ_{t,i-1} expKpsi_{ix}
-      *                          |- element-wise * -->|------- shift ------|
-      **/
-
-    return psi - ( NSL::LinAlg::conj(this->phiExp_) * (BexpKpsi.shift(-1,0)));
-}
-
-template<NSL::Concept::isNumber Type, NSL::Concept::isDerived<NSL::Lattice::SpatialLattice<Type>> LatticeType>
-NSL::Tensor<Type> NSL::FermionMatrix::HubbardExp<Type,LatticeType>::MMdagger(const NSL::Tensor<Type> & psi){
-    /** Let's evaluate MM† using the index representations above.
-      *     (MM†)_{tx,iy}   = M_{tx,uz} (M†)_{uz,iy}
-      *                     = (δ_{tu} δ_{xz} - [\exp(δK)]_{xz} \exp(i φ_{uz}) B_t δ_{t,u+1} ) 
-      *                       (δ_{ui} δ_{zy} - B_i [exp(δ^* Κ)]_{zy} exp(-iφ_{uz}^*) δ_{u+1,i})
-      * Note that the first term in each paren is just the identity matrix.
-      * So, if we expand the parentheses we can write 
-      *     (MM†)_{tx,iy}   = M_{tx,iy} + M†_{tx,iy) - δ_{ti} δ_{xy}
-      *                     + [\exp(δK)]_{xz} exp(i φ_{uz}) B_t δ_{t,u+1} B_i [exp(δ^* K)]_{zy} exp(-iφ_{uz}^*) δ_{u+1,i}
-      *                     = (M + M† - 1)_{tx,iy} + B_t B_i δ_{t,u+1} δ_{u+1,i} [exp(δK)]_{xz} [exp(δ^* Κ)]_{zy} exp(i (φ-φ^*)_{uz}) 
-      *                     = (M + M† - 1)_{tx,iy} + B_t B_i δ_{t,i} [exp(δK)]_{xz}  exp(i (φ-φ^*)_{i-1,z}) [exp(δ^* K)]_{zy}
-      *                     = (M + M† - 1)_{tx,iy} + (B_t)^2 δ_{t,i} [exp(δK)]_{xz}  exp(i (φ-φ^*)_{i-1,z}) [exp(δ^* K)]_{zy}
-      *                     = (M + M† - 1)_{tx,iy} + [exp(δK)]_{xz} δ_{t,i} exp(i (φ-φ^*)_{i-1,z}) [exp(δ^* K)]_{zy}
-      *
-      * In the case that phi is real this simplifies because the φ-dependent term is 1 and one finds
-      *                     = (M + M† - 1)_{tx,iy} + [exp((δ+δ^*)K)]_{xy}
-      **/
-    return (this->M(psi) + this->Mdagger(psi) - psi) + NSL::LinAlg::mat_vec(
-        this->Lat.exp_hopping_matrix(delta_),
-        (   NSL::LinAlg::shift(this->phiExp_ * NSL::LinAlg::conj(this->phiExp_), +1, 0)
-          * NSL::LinAlg::mat_vec(
-                this->Lat.exp_hopping_matrix(NSL::LinAlg::conj(delta_)),
-                NSL::LinAlg::transpose(psi)
-            ).transpose()
-        ).transpose()
-    ).transpose();
-
-}
-
-template<NSL::Concept::isNumber Type, NSL::Concept::isDerived<NSL::Lattice::SpatialLattice<Type>> LatticeType>
-NSL::Tensor<Type> NSL::FermionMatrix::HubbardExp<Type,LatticeType>::MdaggerM(const NSL::Tensor<Type> & psi){
-    /** Let's evaluate MM† using the index representations above.
-      *     (M†M)_{tx,iy}   = (M†)_{tx,uz} M_{uz,iy}
-      *                     = (δ_{tu} δ_{xz} - B_u [exp(δ^* K)]_{xz} exp(-iφ_{tx}^*) δ_{t+1,u})
-      *                       (δ_{ui} δ_{zy} - B_u δ_{u,i+1} [exp(δK)]_{zy} exp(+iφ_{iy}) )
-      * Note that the first term in each paren is just the identity matrix.
-      * So, if we expand the parentheses we can write 
-      *     (MM†)_{tx,iy}   = M_{tx,iy} + M†_{tx,iy) - δ_{ti} δ_{xy}
-      *                     + B_u^2 δ_{t+1,u} δ_{u,i+1} exp(-iφ_{tx}^*) [exp(δ^* Κ)]_{xz} [exp(δ K)]_{zy} exp(+iφ_{iy})
-      *                     = (M + M† - 1)_{tx,iy} + δ_{t+1,i+1} exp(-iφ_{tx}^*) [exp((δ^* + δ) Κ)]_{xy} exp(+iφ_{iy})
-      *                     = (M + M† - 1)_{tx,iy} + δ_{t,i} exp(-iφ_{tx}^*) [exp((δ^* + δ) Κ)]_{xy} exp(+iφ_{iy})
-      *                     = (M + M† - 1)_{tx,iy} + exp(-iφ_{ix}^*) [exp((δ^* + δ) Κ)]_{xy} exp(+iφ_{iy})
-      *
-      **/
-    return this->M(psi) + this->Mdagger(psi) - psi + NSL::LinAlg::conj(this->phiExp_) * NSL::LinAlg::mat_mul(
-        this->Lat.exp_hopping_matrix(NSL::LinAlg::conj(delta_)+delta_),
-        (this->phiExp_ * psi ).transpose()
-    ).transpose();
-}
-
-//return type
-template<NSL::Concept::isNumber Type, NSL::Concept::isDerived<NSL::Lattice::SpatialLattice<Type>> LatticeType>
-Type NSL::FermionMatrix::HubbardExp<Type,LatticeType>::logDetM(){
-    const int Nt = this->phi_.shape(0);
-    const int Nx = this->phi_.shape(1); 
-    NSL::Device device = this->phi_.device();
-
-    NSL::Tensor<Type> prod(device,Nt,Nx,Nx);
-    NSL::Tensor<Type> sausage = NSL::Matrix::Identity<Type>(device,Nx);
-    
-    prod = this->Lat.exp_hopping_matrix(this->delta_)* NSL::LinAlg::shift(this->phiExp_,-1).expand(Nx).transpose(1,2);
-
-    //Computing F_{Nt-1}.F_{Nt-2}.....F_0
-    for(int t = Nt-1;  t >= 0; t--){
-        sausage.mat_mul(prod(t,NSL::Slice(),NSL::Slice())); 
-    }
-    
-<<<<<<< HEAD
-    return NSL::LinAlg::logdet(NSL::Matrix::Identity<Type>(Nx) + sausage);
-=======
-    return NSL::LinAlg::logdet(NSL::Matrix::Identity<Type>(device,Nx) + sausage);
->>>>>>> d53aea44
-} 
-
-template<NSL::Concept::isNumber Type, NSL::Concept::isDerived<NSL::Lattice::SpatialLattice<Type>> LatticeType>
-NSL::Tensor<Type> NSL::FermionMatrix::HubbardExp<Type,LatticeType>::gradLogDetM(){
-    //ToDo: implement
-<<<<<<< HEAD
-
-    NSL::Tensor<Type> prod(Nt,Nx,Nx);
-    NSL::Tensor<Type> A = NSL::Matrix::Identity<Type>(Nx);
-    NSL::Tensor<Type> invAp1 = NSL::Matrix::Identity<Type>(Nx);
-    
-    prod = NSL::LinAlg::shift(this->phiExp_,-1).expand(Nx).transpose(1,2) * this->Lat.exp_hopping_matrix(this-> -1*delta_);  // !! check !!
-
-    //Computing F_{0}^{-1}.F_{1}^{-1}.....F_{Nt-1}^{-1}
-    for(int t = 0;  t < Nt; t++){
-        A.mat_mul(prod(t,NSL::Slice(),NSL::Slice())); 
-    }
-    
-    invAp1 = NSL::LinAlg::inv(NSL::Matrix::Identity<Type>(Nx) + A);
-
-    return this->phiExp_;
-=======
-    const int Nt = this->phi_.shape(0);
-    const int Nx = this->phi_.shape(1);
-    const NSL::Device device = this->phi_.device();
-
-    NSL::Tensor<Type> Fk(device,Nt,Nx,Nx);
-    NSL::Tensor<Type> FkFkFk(device,Nt,Nx,Nx);
-    NSL::Tensor<Type> invAp1F = NSL::Matrix::Identity<Type>(device,Nx);
-    NSL::Tensor<Type> pi_dot(device,Nt,Nx);
-
-    // Fk(t) = exp(-i phi_{x,t-1})*exp(-k)
-    Fk =  NSL::LinAlg::shift(NSL::LinAlg::conj(this->phiExp_),+1).expand(Nx).transpose(1,2).transpose() * this->Lat.exp_hopping_matrix(-1 * this->delta_);
-
-
-    // Computing F_{0}^{-1}.F_{1}^{-1}.....F_{Nt-1}^{-1}
-    // FkFkFk(t) = Fk(t).Fk(t+1)....Fk(Nt-1)
-    // FkFkFk(t=0) gives A^-1 (see eq. 2.32 of Jan-Lukas' notes in hubbardFermionAction.pdf)
-    FkFkFk(Nt-1,NSL::Slice(),NSL::Slice()) = Fk(Nt-1,NSL::Slice(),NSL::Slice());  // initialize FkFkFk
-    for(int t = Nt-2;  t >=0; t--){
-	FkFkFk(t,NSL::Slice(),NSL::Slice()) = NSL::LinAlg::mat_mul(Fk(t,NSL::Slice(),NSL::Slice()),FkFkFk(t+1,NSL::Slice(),NSL::Slice()));
-    }
-
-    invAp1F = NSL::LinAlg::mat_inv(NSL::Matrix::Identity<Type>(device,Nx) + FkFkFk(0,NSL::Slice(),NSL::Slice()));  // this gives (1+A^-1)^-1  (see eq. 2.31 of Jan-Lukas' notes in hubbardFermionAction.pdf)
-                                                                                                                   //
-    NSL::Tensor<Type> pi  = NSL::Matrix::Identity<Type>(device,Nx);
-    NSL::complex<NSL::RealTypeOf<Type>> II = NSL::complex<NSL::RealTypeOf<Type>> {0,1.0};
-
-    /**
-      * We want to calculate Tr((1+A^-1)^-1 ∂_{xt} A^-1 )
-      * This is equal to Tr((1+A^-1)^-1 F_{0}^{-1} F_{1}^{-1} .... F_{t}^{-1})_{i,j} δ_{jx} F_{t+1}^{-1}_{x,k} .... F_{Nt-1}^{-1} ) * i
-      * Under the trace we can move the terms cyclicly (is that a real word?)
-      *                = Tr( δ_{jx} F_{t+1}^{-1}_{x,k} .... F_{Nt-1}^{-1} (1+A^-1)^-1 F_{0}^{-1} F_{1}^{-1} .... F_{t}^{-1})_{i,j} ) * i
-      *                = [ F_{t+1}^{-1} F_{t+2}^{-1} .... F_{Nt-1}^{-1} (1+A^-1)^-1 F_{0}^{-1} F_{1}^{-1} .... F_{t}^{-1}) ]_{x,x} * i
-      *
-      *                = [FkFkFk(t+1).invAp1.Fk(0).Fk(1)...Fk(t)]_{x,x} * i
-      *
-      * (Note:  there is no sum over x)
-      **/
-
-    // first do t=Nt-1 case
-    pi = NSL::LinAlg::mat_mul(FkFkFk(0,NSL::Slice(),NSL::Slice()),invAp1F);
-    
-    pi_dot(Nt-1,NSL::Slice()) =  II * NSL::LinAlg::diag(pi);
-
-    // now do the other timeslices
-    for (int t=0; t < Nt-1; t++) {
-    	invAp1F.mat_mul(Fk(t,NSL::Slice(),NSL::Slice()));                 // (1+A^-1)^-1 F_{0}^{-1} F_{1}^{-1} .... F_{t}^{-1})
-	    pi = NSL::LinAlg::mat_mul(FkFkFk(t+1,NSL::Slice(),NSL::Slice()),invAp1F);
-    	
-        pi_dot(t,NSL::Slice()) =  II * NSL::LinAlg::diag(pi);
-    }
-
-    return pi_dot;
->>>>>>> d53aea44
-}
-
-} // namespace FermionMatrix
-
-#endif //NSL_FERMION_MATRIX_HUBBARD_EXP_TPP
+#ifndef NSL_FERMION_MATRIX_HUBBARD_EXP_TPP
+#define NSL_FERMION_MATRIX_HUBBARD_EXP_TPP
+
+#include "Lattice/lattice.hpp"
+#include "device.tpp"
+#include "hubbardExp.hpp"
+#include "../../Matrix.hpp"
+#include "sliceObj.tpp"
+
+namespace NSL::FermionMatrix {
+
+template<NSL::Concept::isNumber Type, NSL::Concept::isDerived<NSL::Lattice::SpatialLattice<Type>> LatticeType>
+NSL::Tensor<Type> NSL::FermionMatrix::HubbardExp<Type,LatticeType>::F_(const NSL::Tensor<Type> & psi){
+    // We want to compute 
+    //        [\exp(δK)]_{xy} \exp(i φ_{iy}) B_t δ_{t,i+1} \psi_{yi}
+    // Let us first group things into element-wise multiplications, matrix multiplications, and shifts.
+    //        B_t δ_{t,i+1} [\exp(δK)]_{xy} (\exp(i φ_{iy}) \psi_{yi})
+    //        |---shift---> |---mat mul---> |--- element-wise mul ---|
+
+    NSL::Tensor<Type> Fpsi = NSL::LinAlg::mat_vec(
+    // The needed matrix multiplication is on the spatial index.
+        this->Lat.exp_hopping_matrix(delta_),
+    // To get correct broadcasting we transpose the element-wise multiplication
+    // so that each column is Nx big.
+        (this->phiExp_ * psi).transpose()
+    ).transpose();
+    // and then transpose back.
+
+    // Now Fpsi contains
+    // [\exp(δK)]_{xy} (\exp(i φ_{iy}) \psi_{yi})
+    // What remains is to shift it
+    Fpsi.shift(1,0);
+    // and apply B
+    Fpsi(0,NSL::Slice()) *= -1;
+
+    return Fpsi;
+}
+
+template<NSL::Concept::isNumber Type, NSL::Concept::isDerived<NSL::Lattice::SpatialLattice<Type>> LatticeType>
+NSL::Tensor<Type> NSL::FermionMatrix::HubbardExp<Type,LatticeType>::M(const NSL::Tensor<Type> & psi){
+    return psi - this->F_(psi);
+}
+
+template<NSL::Concept::isNumber Type, NSL::Concept::isDerived<NSL::Lattice::SpatialLattice<Type>> LatticeType>
+NSL::Tensor<Type> NSL::FermionMatrix::HubbardExp<Type,LatticeType>::Mdagger(const NSL::Tensor<Type> & psi){
+    
+    /** We derive M† as follows:
+      *     M_{tx,iy}   = δ_{xy} δ_{ti} - B_t [exp(δΚ)]_{xy}   exp(+iφ_{iy}  ) δ_{t,i+1}
+      *     M_{tx,iy}^* = δ_{xy} δ_{ti} - B_t [exp(δΚ)]_{xy}^* exp(-iφ_{iy}^*) δ_{t,i+1}
+      *         = (M^*T)_{iy,tx} = (M†)_{iy,tx}
+      * so now we just relabel
+      *     M†_{tx,iy}  = δ_{yx} δ_{it} - B_i [exp(δΚ)]_{yx}^* exp(-iφ_{tx}^*) δ_{i,t+1}
+      * and massage
+      *     M†_{tx,iy}  = δ_{xy} δ_{ti} - B_i [exp(δΚ)†]_{xy} exp(-iφ_{tx}^*) δ_{t+1,i}.
+      *                 = δ_{xy} δ_{ti} - B_i [exp(δ^* Κ)]_{xy} exp(-iφ_{tx}^*) δ_{t+1,i}.
+      * which simplified slightly as K is Hermitian.
+      **/
+
+    /** If we now consider applying M† to ψ_{iy} we get
+      *     (M†ψ)_{tx}  = ψ_tx - exp(-iφ_{tx}^*)      δ_{t+1,i} B_i     [exp(δ^* K)]_{xy}  ψ_{iy}
+      *                                                         |- * -> |--- matrix multiply ---|
+      **/
+
+    //!ToDo: why do we conjugate delta?  
+    NSL::Tensor<Type> BexpKpsi = NSL::LinAlg::mat_vec(
+        this->Lat.exp_hopping_matrix(NSL::LinAlg::conj(delta_)),
+        NSL::LinAlg::transpose(psi)
+        ).transpose();
+    BexpKpsi(0, NSL::Slice()) *= -1;
+
+    /** We now need to evaluate
+      *     (M†ψ)_{tx}  = ψ_tx - exp(-iφ_{tx}^*)      δ_{t+1,i} expKpsi_{ix}
+      *     (M†ψ)_{tx}  = ψ_tx - exp(-iφ_{tx}^*)      δ_{t,i-1} expKpsi_{ix}
+      *                          |- element-wise * -->|------- shift ------|
+      **/
+
+    return psi - ( NSL::LinAlg::conj(this->phiExp_) * (BexpKpsi.shift(-1,0)));
+}
+
+template<NSL::Concept::isNumber Type, NSL::Concept::isDerived<NSL::Lattice::SpatialLattice<Type>> LatticeType>
+NSL::Tensor<Type> NSL::FermionMatrix::HubbardExp<Type,LatticeType>::MMdagger(const NSL::Tensor<Type> & psi){
+    /** Let's evaluate MM† using the index representations above.
+      *     (MM†)_{tx,iy}   = M_{tx,uz} (M†)_{uz,iy}
+      *                     = (δ_{tu} δ_{xz} - [\exp(δK)]_{xz} \exp(i φ_{uz}) B_t δ_{t,u+1} ) 
+      *                       (δ_{ui} δ_{zy} - B_i [exp(δ^* Κ)]_{zy} exp(-iφ_{uz}^*) δ_{u+1,i})
+      * Note that the first term in each paren is just the identity matrix.
+      * So, if we expand the parentheses we can write 
+      *     (MM†)_{tx,iy}   = M_{tx,iy} + M†_{tx,iy) - δ_{ti} δ_{xy}
+      *                     + [\exp(δK)]_{xz} exp(i φ_{uz}) B_t δ_{t,u+1} B_i [exp(δ^* K)]_{zy} exp(-iφ_{uz}^*) δ_{u+1,i}
+      *                     = (M + M† - 1)_{tx,iy} + B_t B_i δ_{t,u+1} δ_{u+1,i} [exp(δK)]_{xz} [exp(δ^* Κ)]_{zy} exp(i (φ-φ^*)_{uz}) 
+      *                     = (M + M† - 1)_{tx,iy} + B_t B_i δ_{t,i} [exp(δK)]_{xz}  exp(i (φ-φ^*)_{i-1,z}) [exp(δ^* K)]_{zy}
+      *                     = (M + M† - 1)_{tx,iy} + (B_t)^2 δ_{t,i} [exp(δK)]_{xz}  exp(i (φ-φ^*)_{i-1,z}) [exp(δ^* K)]_{zy}
+      *                     = (M + M† - 1)_{tx,iy} + [exp(δK)]_{xz} δ_{t,i} exp(i (φ-φ^*)_{i-1,z}) [exp(δ^* K)]_{zy}
+      *
+      * In the case that phi is real this simplifies because the φ-dependent term is 1 and one finds
+      *                     = (M + M† - 1)_{tx,iy} + [exp((δ+δ^*)K)]_{xy}
+      **/
+    return (this->M(psi) + this->Mdagger(psi) - psi) + NSL::LinAlg::mat_vec(
+        this->Lat.exp_hopping_matrix(delta_),
+        (   NSL::LinAlg::shift(this->phiExp_ * NSL::LinAlg::conj(this->phiExp_), +1, 0)
+          * NSL::LinAlg::mat_vec(
+                this->Lat.exp_hopping_matrix(NSL::LinAlg::conj(delta_)),
+                NSL::LinAlg::transpose(psi)
+            ).transpose()
+        ).transpose()
+    ).transpose();
+
+}
+
+template<NSL::Concept::isNumber Type, NSL::Concept::isDerived<NSL::Lattice::SpatialLattice<Type>> LatticeType>
+NSL::Tensor<Type> NSL::FermionMatrix::HubbardExp<Type,LatticeType>::MdaggerM(const NSL::Tensor<Type> & psi){
+    /** Let's evaluate MM† using the index representations above.
+      *     (M†M)_{tx,iy}   = (M†)_{tx,uz} M_{uz,iy}
+      *                     = (δ_{tu} δ_{xz} - B_u [exp(δ^* K)]_{xz} exp(-iφ_{tx}^*) δ_{t+1,u})
+      *                       (δ_{ui} δ_{zy} - B_u δ_{u,i+1} [exp(δK)]_{zy} exp(+iφ_{iy}) )
+      * Note that the first term in each paren is just the identity matrix.
+      * So, if we expand the parentheses we can write 
+      *     (MM†)_{tx,iy}   = M_{tx,iy} + M†_{tx,iy) - δ_{ti} δ_{xy}
+      *                     + B_u^2 δ_{t+1,u} δ_{u,i+1} exp(-iφ_{tx}^*) [exp(δ^* Κ)]_{xz} [exp(δ K)]_{zy} exp(+iφ_{iy})
+      *                     = (M + M† - 1)_{tx,iy} + δ_{t+1,i+1} exp(-iφ_{tx}^*) [exp((δ^* + δ) Κ)]_{xy} exp(+iφ_{iy})
+      *                     = (M + M† - 1)_{tx,iy} + δ_{t,i} exp(-iφ_{tx}^*) [exp((δ^* + δ) Κ)]_{xy} exp(+iφ_{iy})
+      *                     = (M + M† - 1)_{tx,iy} + exp(-iφ_{ix}^*) [exp((δ^* + δ) Κ)]_{xy} exp(+iφ_{iy})
+      *
+      **/
+    return this->M(psi) + this->Mdagger(psi) - psi + NSL::LinAlg::conj(this->phiExp_) * NSL::LinAlg::mat_mul(
+        this->Lat.exp_hopping_matrix(NSL::LinAlg::conj(delta_)+delta_),
+        (this->phiExp_ * psi ).transpose()
+    ).transpose();
+}
+
+//return type
+template<NSL::Concept::isNumber Type, NSL::Concept::isDerived<NSL::Lattice::SpatialLattice<Type>> LatticeType>
+Type NSL::FermionMatrix::HubbardExp<Type,LatticeType>::logDetM(){
+    const int Nt = this->phi_.shape(0);
+    const int Nx = this->phi_.shape(1); 
+    NSL::Device device = this->phi_.device();
+
+    NSL::Tensor<Type> prod(device,Nt,Nx,Nx);
+    NSL::Tensor<Type> sausage = NSL::Matrix::Identity<Type>(device,Nx);
+    
+    prod = this->Lat.exp_hopping_matrix(this->delta_)* NSL::LinAlg::shift(this->phiExp_,-1).expand(Nx).transpose(1,2);
+
+    //Computing F_{Nt-1}.F_{Nt-2}.....F_0
+    for(int t = Nt-1;  t >= 0; t--){
+        sausage.mat_mul(prod(t,NSL::Slice(),NSL::Slice())); 
+    }
+    
+    return NSL::LinAlg::logdet(NSL::Matrix::Identity<Type>(device,Nx) + sausage);
+} 
+
+template<NSL::Concept::isNumber Type, NSL::Concept::isDerived<NSL::Lattice::SpatialLattice<Type>> LatticeType>
+NSL::Tensor<Type> NSL::FermionMatrix::HubbardExp<Type,LatticeType>::gradLogDetM(){
+    //ToDo: implement
+    const int Nt = this->phi_.shape(0);
+    const int Nx = this->phi_.shape(1);
+    const NSL::Device device = this->phi_.device();
+
+    NSL::Tensor<Type> Fk(device,Nt,Nx,Nx);
+    NSL::Tensor<Type> FkFkFk(device,Nt,Nx,Nx);
+    NSL::Tensor<Type> invAp1F = NSL::Matrix::Identity<Type>(device,Nx);
+    NSL::Tensor<Type> pi_dot(device,Nt,Nx);
+
+    // Fk(t) = exp(-i phi_{x,t-1})*exp(-k)
+    Fk =  NSL::LinAlg::shift(NSL::LinAlg::conj(this->phiExp_),+1).expand(Nx).transpose(1,2).transpose() * this->Lat.exp_hopping_matrix(-1 * this->delta_);
+
+
+    // Computing F_{0}^{-1}.F_{1}^{-1}.....F_{Nt-1}^{-1}
+    // FkFkFk(t) = Fk(t).Fk(t+1)....Fk(Nt-1)
+    // FkFkFk(t=0) gives A^-1 (see eq. 2.32 of Jan-Lukas' notes in hubbardFermionAction.pdf)
+    FkFkFk(Nt-1,NSL::Slice(),NSL::Slice()) = Fk(Nt-1,NSL::Slice(),NSL::Slice());  // initialize FkFkFk
+    for(int t = Nt-2;  t >=0; t--){
+	FkFkFk(t,NSL::Slice(),NSL::Slice()) = NSL::LinAlg::mat_mul(Fk(t,NSL::Slice(),NSL::Slice()),FkFkFk(t+1,NSL::Slice(),NSL::Slice()));
+    }
+
+    invAp1F = NSL::LinAlg::mat_inv(NSL::Matrix::Identity<Type>(device,Nx) + FkFkFk(0,NSL::Slice(),NSL::Slice()));  // this gives (1+A^-1)^-1  (see eq. 2.31 of Jan-Lukas' notes in hubbardFermionAction.pdf)
+                                                                                                                   //
+    NSL::Tensor<Type> pi  = NSL::Matrix::Identity<Type>(device,Nx);
+    NSL::complex<NSL::RealTypeOf<Type>> II = NSL::complex<NSL::RealTypeOf<Type>> {0,1.0};
+
+    /**
+      * We want to calculate Tr((1+A^-1)^-1 ∂_{xt} A^-1 )
+      * This is equal to Tr((1+A^-1)^-1 F_{0}^{-1} F_{1}^{-1} .... F_{t}^{-1})_{i,j} δ_{jx} F_{t+1}^{-1}_{x,k} .... F_{Nt-1}^{-1} ) * i
+      * Under the trace we can move the terms cyclicly (is that a real word?)
+      *                = Tr( δ_{jx} F_{t+1}^{-1}_{x,k} .... F_{Nt-1}^{-1} (1+A^-1)^-1 F_{0}^{-1} F_{1}^{-1} .... F_{t}^{-1})_{i,j} ) * i
+      *                = [ F_{t+1}^{-1} F_{t+2}^{-1} .... F_{Nt-1}^{-1} (1+A^-1)^-1 F_{0}^{-1} F_{1}^{-1} .... F_{t}^{-1}) ]_{x,x} * i
+      *
+      *                = [FkFkFk(t+1).invAp1.Fk(0).Fk(1)...Fk(t)]_{x,x} * i
+      *
+      * (Note:  there is no sum over x)
+      **/
+
+    // first do t=Nt-1 case
+    pi = NSL::LinAlg::mat_mul(FkFkFk(0,NSL::Slice(),NSL::Slice()),invAp1F);
+    
+    pi_dot(Nt-1,NSL::Slice()) =  II * NSL::LinAlg::diag(pi);
+
+    // now do the other timeslices
+    for (int t=0; t < Nt-1; t++) {
+    	invAp1F.mat_mul(Fk(t,NSL::Slice(),NSL::Slice()));                 // (1+A^-1)^-1 F_{0}^{-1} F_{1}^{-1} .... F_{t}^{-1})
+	    pi = NSL::LinAlg::mat_mul(FkFkFk(t+1,NSL::Slice(),NSL::Slice()),invAp1F);
+    	
+        pi_dot(t,NSL::Slice()) =  II * NSL::LinAlg::diag(pi);
+    }
+
+    return pi_dot;
+}
+
+} // namespace FermionMatrix
+
+#endif //NSL_FERMION_MATRIX_HUBBARD_EXP_TPP