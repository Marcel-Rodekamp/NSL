#ifndef NSL_IO_H5_IO_TPP
#define NSL_IO_H5_IO_TPP

#include "../complex.hpp"
#include "../concepts.hpp"
#include "../logger.hpp"
#include <iostream>
#include <vector>
#include "device.tpp"
#include "highfive/H5File.hpp"
#include "MarkovChain/markovState.tpp"

namespace NSL {

using HighFive::File;

class H5IO {
    public:
        H5IO(std::string h5file) :
            h5file_(h5file),
            h5f_(h5file, NSL::File::ReadWrite | NSL::File::OpenOrCreate ),
            overwrite_(false)
        {}

        H5IO(std::string h5file, bool overwrite) :
            h5file_(h5file),
            h5f_(h5file, NSL::File::ReadWrite | NSL::File::OpenOrCreate ), 
            overwrite_(overwrite)
        {}
    
        H5IO(std::string h5file, auto FileHandle) :
            h5file_(h5file),
<<<<<<< HEAD
            h5f_(h5file, FileHandle)  //| File::Truncate)
=======
            h5f_(h5file, FileHandle),  //| File::Truncate)
            overwrite_(false)
>>>>>>> 3dd24fc3
        {}

        H5IO() : 
            h5file_("data.h5"),
<<<<<<< HEAD
            h5f_("data.h5", NSL::File::ReadWrite)
=======
            h5f_("data.h5", NSL::File::ReadWrite),
            overwrite_(false)
>>>>>>> 3dd24fc3
        {}

        HighFive::File &getFile() { // !!!!! WARNING !!!! FOR EXPERT USE ONLY !!!!! (KEEP AWAY FROM TOM!!!!) 
            return h5f_;
        }

<<<<<<< HEAD

=======
>>>>>>> 3dd24fc3
        std::tuple<NSL::size_t,NSL::size_t> getMinMaxConfigs(std::string node) {
    	    NSL::size_t minCfg = std::numeric_limits<NSL::size_t>::infinity();
	        NSL::size_t maxCfg = -1;
	        NSL::size_t temp;

	        auto configs = h5f_.getGroup(node).listObjectNames();  // this list all the stored configuration numbers
            
            // this list is not given in ascending order  Really annoying!  I have to loop over them to find the most recent config. . .
            for (int i=0;i<configs.size();i++){
	            temp = std::stoi(configs[i]);
                if (temp>maxCfg) {
	                maxCfg = temp;
                }
	            if(temp<minCfg) {
	                minCfg = temp;
	            }
            }

            return {minCfg, maxCfg};
        } // getMinMaxConfigs

        template <NSL::Concept::isNumber Type> 
        inline int write(const NSL::MCMC::MarkovState<Type> & markovstate, const std::string node){
<<<<<<< HEAD
            std::string baseNode = node;

            this->removeData_(node);

	
            // write out the configuration
    	    this -> write(markovstate.configuration, baseNode);
    	    this -> write(markovstate.pseudoFermion, baseNode+"/pseudoFermion/");

	        if constexpr (NSL::is_complex<Type>()) {
	            // write out the actionValue
	            HighFive::DataSet dataset = h5f_.createDataSet<std::complex<NSL::RealTypeOf<Type>>>(
                    baseNode+"/actVal", 
                    HighFive::DataSpace::From(
                        static_cast<std::complex<NSL::RealTypeOf<Type>>>(markovstate.actionValue)
                    )
                );

	            dataset.write(static_cast <std::complex<NSL::RealTypeOf<Type>>> (markovstate.actionValue));

	            // write out the acceptanceProbability
	            dataset = h5f_.createDataSet<double>(
                    baseNode+"/acceptanceProbability",
                    HighFive::DataSpace::From(markovstate.acceptanceProbability)
                );
	            
                dataset.write(markovstate.acceptanceProbability);

	            // write out the weights (eg logdetJ, etc. . .)
	            for (auto [key,field] : markovstate.weights) {
	                dataset = h5f_.createDataSet<std::complex<NSL::RealTypeOf<Type>>>(
                        baseNode+"/weights/"+key,
                        HighFive::DataSpace::From(
                            static_cast <std::complex<NSL::RealTypeOf<Type>>> (field)
                        )
                    );

	                dataset.write(static_cast <std::complex<NSL::RealTypeOf<Type>>> (field));
	            }

                // write out the markovTime
	            dataset = h5f_.createDataSet<int>(
                    baseNode+"/markovTime",
                    HighFive::DataSpace::From(markovstate.markovTime)
                );
	            dataset.write(markovstate.markovTime);

            // Dealing with non complex types
	        } else {
	            // write out the actionValue
	            HighFive::DataSet dataset = h5f_.createDataSet<Type>(
                    baseNode+"/actVal",
                    HighFive::DataSpace::From(markovstate.actionValue)
                );
	            dataset.write(markovstate.actionValue);

	            // write out the acceptanceProbability
	            dataset = h5f_.createDataSet<Type>(
                    baseNode+"/acceptanceProbability",
                    HighFive::DataSpace::From(markovstate.acceptanceProbability)
                );
	            dataset.write(markovstate.acceptanceProbability);

	            // write out the weights (eg logdetJ, etc. . .)
	            for (auto [key,field] : markovstate.weights) {
	                dataset = h5f_.createDataSet<Type>(
                        baseNode+"/weights/"+key,
                        HighFive::DataSpace::From(field)
                    );
	                dataset.write(field);
	            }

	            // write out the markovTime
	            dataset = h5f_.createDataSet<int>(
                    baseNode+"/markovTime",
                    HighFive::DataSpace::From(markovstate.markovTime)
                );
	            dataset.write(markovstate.markovTime);
	        }
	
            return 0;
        } // write(markovState,node) 

        template <NSL::Concept::isNumber Type> 
        inline int read(NSL::MCMC::MarkovState<Type> &markovstate, const std::string node){
	        // no specific Markov time is given, so find the latest one
	        auto configs = h5f_.getGroup(node).listObjectNames();  // this list all the stored configuration numbers
            
            // this list is not given in ascending order!  Really annoying!  I have to loop over them to find the most recent config. . .
            markovstate.markovTime = std::stoi(configs[0]);
            for (int i=1;i<configs.size();i++){
                if (std::stoi(configs[i])>markovstate.markovTime) {
	                markovstate.markovTime = std::stoi(configs[i]);
                }
            }
	        NSL::Logger::info("Searching for most recent trajectory . . . found {}/{}", node,markovstate.markovTime);
	        this -> read(markovstate, node, markovstate.markovTime);

            return 0;
        } // read(markovstate,node)

        template <NSL::Concept::isNumber Type> 
        inline int read(NSL::MCMC::MarkovState<Type> &markovstate, const std::string node, const int markovTime){
            std::string baseNode = node;

            markovstate.markovTime = markovTime;
	    
=======
            std::string baseNode;
	        if (node.back() == '/') { // define the node
	            baseNode = node;// + std::to_string(markovstate.markovTime);
        	} else {
	            baseNode = node + "/";// + std::to_string(markovstate.markovTime);
	        }

            this->removeData_(baseNode);

            // write out the configuration
    	    this -> write(markovstate.configuration, baseNode);

	        if constexpr (NSL::is_complex<Type>()) {
	            // write out the actionValue
	            HighFive::DataSet dataset = h5f_.createDataSet<std::complex<NSL::RealTypeOf<Type>>>(
                    baseNode+"/actVal", 
                    HighFive::DataSpace::From(
                        static_cast<std::complex<NSL::RealTypeOf<Type>>>(markovstate.actionValue)
                    )
                );

	            dataset.write(static_cast <std::complex<NSL::RealTypeOf<Type>>> (markovstate.actionValue));

	            // write out the acceptanceProbability
	            dataset = h5f_.createDataSet<double>(
                    baseNode+"/acceptanceProbability",
                    HighFive::DataSpace::From(markovstate.acceptanceProbability)
                );
	            
                dataset.write(markovstate.acceptanceProbability);

	            // write out the weights (eg logdetJ, etc. . .)
	            for (auto [key,field] : markovstate.weights) {
	                dataset = h5f_.createDataSet<std::complex<NSL::RealTypeOf<Type>>>(
                        baseNode+"/weights/"+key,
                        HighFive::DataSpace::From(
                            static_cast <std::complex<NSL::RealTypeOf<Type>>> (field)
                        )
                    );

	                dataset.write(static_cast <std::complex<NSL::RealTypeOf<Type>>> (field));
	            }
	   
	            // write out the markovTime
	            dataset = h5f_.createDataSet<int>(
                    baseNode+"/markovTime",
                    HighFive::DataSpace::From(markovstate.markovTime)
                );
	            dataset.write(markovstate.markovTime);

            // Dealing with non complex types
	        } else {
	            // write out the actionValue
	            HighFive::DataSet dataset = h5f_.createDataSet<Type>(
                    baseNode+"/actVal",
                    HighFive::DataSpace::From(markovstate.actionValue)
                );
	            dataset.write(markovstate.actionValue);

	            // write out the acceptanceProbability
	            dataset = h5f_.createDataSet<Type>(
                    baseNode+"/acceptanceProbability",
                    HighFive::DataSpace::From(markovstate.acceptanceProbability)
                );
	            dataset.write(markovstate.acceptanceProbability);

	            // write out the weights (eg logdetJ, etc. . .)
	            for (auto [key,field] : markovstate.weights) {
	                dataset = h5f_.createDataSet<Type>(
                        baseNode+"/weights/"+key,
                        HighFive::DataSpace::From(field)
                    );
	                dataset.write(field);
	            }

	            // write out the markovTime
	            dataset = h5f_.createDataSet<int>(
                    baseNode+"/markovTime",
                    HighFive::DataSpace::From(markovstate.markovTime)
                );
	            dataset.write(markovstate.markovTime);
	        }
	
            return 0;
        } // write(markovState,node) 

        template <NSL::Concept::isNumber Type> 
        inline int read(NSL::MCMC::MarkovState<Type> &markovstate, const std::string node){
	        // no specific Markov time is given, so find the latest one
	        auto configs = h5f_.getGroup(node).listObjectNames();  // this list all the stored configuration numbers
            
            // this list is not given in ascending order!  Really annoying!  I have to loop over them to find the most recent config. . .
            markovstate.markovTime = std::stoi(configs[0]);
            for (int i=1;i<configs.size();i++){
                if (std::stoi(configs[i])>markovstate.markovTime) {
	                markovstate.markovTime = std::stoi(configs[i]);
                }
            }
	
            NSL::Logger::info("Searching for most recent trajectory . . . found {}/{}", node,markovstate.markovTime);
	        this -> read(markovstate, node, markovstate.markovTime);

            return 0;
        } // read(markovstate,node)

        template <NSL::Concept::isNumber Type> 
        inline int read(NSL::MCMC::MarkovState<Type> &markovstate, const std::string node, const int markovTime){
            std::string baseNode;

            markovstate.markovTime = markovTime;
	
	        if (node.back() == '/') { // define the node
	           baseNode = node + std::to_string(markovstate.markovTime);
	        } else {
	           baseNode = node + "/" + std::to_string(markovstate.markovTime);
	        }

>>>>>>> 3dd24fc3
	        NSL::Logger::info("Loading in {}",baseNode);

            if constexpr (NSL::is_complex<Type>()) {
                std::complex<NSL::RealTypeOf<Type>> temp; // I need to define a temp variable, since I cannot static_cast within a dataset.read() call
<<<<<<< HEAD
	       
        	    this->read(markovstate.configuration, baseNode); // read in the configuration
=======
	   
    	        this -> read(markovstate.configuration, baseNode); // read in the configuration
>>>>>>> 3dd24fc3

	            // read in the actionValue
	            HighFive::DataSet dataset = h5f_.getDataSet(baseNode+"/actVal");
	            dataset.read(temp);
	            markovstate.actionValue = temp;

	            // read in the acceptanceProbability
	            dataset = h5f_.getDataSet(baseNode+"/acceptanceProbability");
	            dataset.read(markovstate.acceptanceProbability);

	            // read in the weights (eg logdetJ, etc. . .)
	            for (auto & [key,field] : markovstate.weights) {
	                dataset = h5f_.getDataSet(baseNode+"/weights/"+key);
	                dataset.read(temp);
	                field = temp;
	            }
	        } else {
<<<<<<< HEAD
        	    this -> read(markovstate.configuration, baseNode); // read in the configuration
=======
    	        this -> read(markovstate.configuration, baseNode); // read in the configuration
>>>>>>> 3dd24fc3

	            // read in the actionValue
	            HighFive::DataSet dataset = h5f_.getDataSet(baseNode+"/actVal");
	            dataset.read(markovstate.actionValue);

	            // read in the acceptanceProbability
	            dataset = h5f_.getDataSet(baseNode+"/acceptanceProbability");
	            dataset.read(markovstate.acceptanceProbability);

	            // read in the weights (eg logdetJ, etc. . .)
	            for (auto & [key,field] : markovstate.weights) {
	                dataset = h5f_.getDataSet(baseNode+"/weights/"+key);
	                dataset.read(field);
	            }	
            }
<<<<<<< HEAD
	    
=======
>>>>>>> 3dd24fc3
            return 0;
        } // read(markovState, node, markovTime)

        template <NSL::Concept::isNumber Type> 
        inline int write(NSL::Tensor<Type> &tensor_in, const std::string node){
	        std::string DIM("shape");
        	std::vector<NSL::size_t> shape = tensor_in.shape();
	        std::string FORMAT("type");
	        std::string typeID = typeid(Type).name();

            NSL::Device dev = tensor_in.device();

            NSL::Tensor<Type> tensor = tensor_in.to(NSL::CPU()); 

            this->removeData_(node);

	        if constexpr (NSL::is_complex<Type>()) {
                std::vector<std::complex<NSL::RealTypeOf<Type>>> phi(
                    tensor.data(), 
                    tensor.data()+tensor.numel()
                );

              	HighFive::DataSet dataset = h5f_.createDataSet<std::complex<NSL::RealTypeOf<Type>>>(
                    node,  
                    HighFive::DataSpace::From(phi)
                );
              	dataset.write(phi);
              
	           // now write out the dimension of the tensor as an attribute
              	HighFive::Attribute dim = dataset.createAttribute<int>(DIM,HighFive::DataSpace::From(shape));
              	dim.write(shape);

	           // write out the type
	           HighFive::Attribute form = dataset.createAttribute<std::string>(FORMAT,HighFive::DataSpace::From(typeID));
	           form.write(typeID);
            } else {
                std::vector<Type> phi(tensor.data(), tensor.data()+tensor.numel());

              	HighFive::DataSet dataset = h5f_.createDataSet<Type>(node,  HighFive::DataSpace::From(phi));
              	dataset.write(phi);

              	// now write out the dimension of the tensor as an attribute
              	HighFive::Attribute dim = dataset.createAttribute<int>(DIM,HighFive::DataSpace::From(shape));
              	dim.write(shape);

	           	// write out the type
	            HighFive::Attribute form = dataset.createAttribute<std::string>(FORMAT,HighFive::DataSpace::From(typeID));
	            form.write(typeID);
            }

            // copy back to original device in case the tensor is re used.
            tensor.to(dev);
<<<<<<< HEAD
	        h5f_.flush();  // force writing to disk!            
	        return 0; 
=======

	        h5f_.flush();  // force writing to disk!            
	        
            return 0; 
>>>>>>> 3dd24fc3
        } // write(tensor,node)

        template <NSL::Concept::isNumber Type> 
        inline int write(const NSL::Configuration<Type> &config, const std::string node){
            this->removeData_(node);

	        for (auto [key,field] : config) {
	            if (node.back() == '/'){
	                this -> write(field, node+key);
	            } else {
	                this -> write(field, node+"/"+key);
	            }
	        }
            
	        return 0; 
        } // write(config, node)

        template <NSL::Concept::isNumber Type> 
        inline int read(NSL::Tensor<Type> &tensor,const std::string node){
            auto typeID = typeid(Type).name();
            std::string h5type;

            if(h5f_.exist(node)){ // check if the node exists
                HighFive::DataSet dataset = h5f_.getDataSet(node);
	        
	            // first make sure the types match
	            HighFive::Attribute format = dataset.getAttribute("type");
	            format.read(h5type);
	            if(h5type != typeID) {
	              NSL:Logger::warn("Tensor types don't match!  Desire {}, but loading in {}", typeID,h5type);
	            }
	        
              	// first read the attributes to get the shape of the tensor
	            std::vector<NSL::size_t> shape;
	            HighFive::Attribute dim = dataset.getAttribute("shape");
	            dim.read(shape);
	            int numElems = 1;

	            for (NSL::size_t i=0;i<shape.size();i++){ 
                    numElems *= shape[i]; 
                }
	            
	            if(!tensor.defined()){
	                tensor = NSL::Tensor<Type> (numElems);
	            } else {
	                tensor.flatten();  // flatten the array
	                if(tensor.numel() != numElems){    
	                    tensor.resize(numElems);  // Need to resize the array here!
	                }
	            }

                // get device information from the tensor to move the read data to the right
                // places
                NSL::Device dev = tensor.device();

                // get the tensor to the CPU if required
                tensor.to(NSL::CPU());

	            // now get the data
	            if constexpr (NSL::is_complex<Type>()) {
	                std::vector<std::complex<NSL::RealTypeOf<Type>>> phi;
	                dataset.read(phi);
	                tensor = phi;
	                tensor.reshape(shape);
	            } else {
	                std::vector<Type> phi;
	                dataset.read(phi);
	                tensor = phi;
	                tensor.reshape(shape);
	            }

                // copy back to GPU if required;
                tensor.to(dev);

                return 0;
            } else { 
                // node does not exist
                NSL::Logger::error("Error! Node {} doesn't exist!", node); 
                
                return 1;
            }

            // I assume that once phi is 'off the stack', its destructor will be called and its memory released
        } // read(NSL::Tensor, std::string)

        template <NSL::Concept::isNumber Type> 
        inline int read(NSL::Configuration<Type> &config, const std::string node){
	        for (auto & [key,field] : config) {
	            if (node.back() == '/' ){
	                this -> read(field, node+key);
	            } else {
	                this -> read(field, node+"/"+key);
	            }
	        }
        
	        return 0; 
        } // read(config,node)
<<<<<<< HEAD

        template <typename Type>
        inline int write(Type scalar, const std::string node){
            removeData_(node);

            if constexpr (NSL::is_complex<Type>()) {
                 HighFive::DataSet dataset = this->h5f_.createDataSet<
                     std::complex<NSL::RealTypeOf<Type>>>
                (
                    node,
                    HighFive::DataSpace::From( static_cast<std::complex<NSL::RealTypeOf<Type>>>(scalar) )
                );
                dataset.write(static_cast<std::complex<NSL::RealTypeOf<Type>>>(scalar));               
            } else {
                HighFive::DataSet dataset = this->h5f_.createDataSet<Type>(
                    node,
                    HighFive::DataSpace::From( scalar )
                );
                dataset.write(scalar);
            }

            return 0;
        }

        template<NSL::Concept::isNumber Type>
        inline int read(Type & scalar, const std::string node){
            if(h5f_.exist(node)){ // check if the node exists
                HighFive::DataSet dataset = h5f_.getDataSet(node);
                if constexpr ( NSL::is_complex<Type>() ){
                    std::complex<NSL::RealTypeOf<Type>> scalar_ = 0;
	                dataset.read(scalar_);
                    scalar = static_cast<Type>(scalar_);
                } else {
	                dataset.read(scalar);
                }
	        
                return 0;
            } else { 
                // node does not exist
                NSL::Logger::error("Error! Node {} doesn't exist!", node); 
                
                return 1;
            }
        } // read(Type&,std::string)

        inline bool exist(const std::string node){
	        return h5f_.exist(node);
        }  // exist(node)
           

    private:

        //! Removes a group if overwrite == True and group exists
        void removeData_(std::string node){
            bool exist = this->exist(node);
            // remove the group if it exists; once the file is closed
            // automatic repacking is applied
            if (overwrite_ and exist){
                NSL::Logger::debug("Unlinking Dataset (overwrite={}; node exists={}): {}",overwrite_,exist,node);
                h5f_.unlink(node);
            }
        }
=======
    
        template<NSL::Concept::isNumber Type>
        inline int write(const Type & obj, const std::string node){
            if constexpr(NSL::is_complex<Type>()){
                typedef NSL::RealTypeOf<Type> real;
                typedef std::complex<real> comp;

                auto dataset = h5f_.createDataSet<comp>(
                    node,
                    HighFive::DataSpace::From(static_cast<comp>(obj))
                );
                dataset.write(static_cast<comp>(obj));
            } else {
                auto dataset = h5f_.createDataSet<Type>(
                    node,
                    HighFive::DataSpace::From(obj)
                );
                dataset.write(obj);
            }
            
            return 0;
        }
    
        inline bool exist(const std::string node){
	        return h5f_.exist(node);
        }  // exist(node)
           
        inline bool overwrite(){
            return overwrite_;
        } // overwrite()
          
    private:
        //! Removes a group if overwrite == True and group exists
        void removeData_(std::string node){
            bool exist = this->exist(node);
            // remove the group if it exists; once the file is closed
            // automatic repacking is applied
            if (overwrite_ and exist){
                NSL::Logger::debug("Unlinking Dataset (overwrite={}; node exists={}): {}",overwrite_,exist,node);
                h5f_.unlink(node);
            }
        }
>>>>>>> 3dd24fc3


        std::string h5file_;
        File h5f_;
        bool overwrite_;
<<<<<<< HEAD
    
=======
>>>>>>> 3dd24fc3
}; // class H5IO

} // namespace NSL

#endif // NSL_IO_H5_IO_TPP<|MERGE_RESOLUTION|>--- conflicted
+++ resolved
@@ -4,11 +4,13 @@
 #include "../complex.hpp"
 #include "../concepts.hpp"
 #include "../logger.hpp"
+#include "../realImag.tpp"
 #include <iostream>
 #include <vector>
 #include "device.tpp"
 #include "highfive/H5File.hpp"
 #include "MarkovChain/markovState.tpp"
+
 
 namespace NSL {
 
@@ -30,32 +32,20 @@
     
         H5IO(std::string h5file, auto FileHandle) :
             h5file_(h5file),
-<<<<<<< HEAD
-            h5f_(h5file, FileHandle)  //| File::Truncate)
-=======
             h5f_(h5file, FileHandle),  //| File::Truncate)
             overwrite_(false)
->>>>>>> 3dd24fc3
         {}
 
         H5IO() : 
             h5file_("data.h5"),
-<<<<<<< HEAD
-            h5f_("data.h5", NSL::File::ReadWrite)
-=======
             h5f_("data.h5", NSL::File::ReadWrite),
             overwrite_(false)
->>>>>>> 3dd24fc3
         {}
 
         HighFive::File &getFile() { // !!!!! WARNING !!!! FOR EXPERT USE ONLY !!!!! (KEEP AWAY FROM TOM!!!!) 
             return h5f_;
         }
 
-<<<<<<< HEAD
-
-=======
->>>>>>> 3dd24fc3
         std::tuple<NSL::size_t,NSL::size_t> getMinMaxConfigs(std::string node) {
     	    NSL::size_t minCfg = std::numeric_limits<NSL::size_t>::infinity();
 	        NSL::size_t maxCfg = -1;
@@ -79,15 +69,17 @@
 
         template <NSL::Concept::isNumber Type> 
         inline int write(const NSL::MCMC::MarkovState<Type> & markovstate, const std::string node){
-<<<<<<< HEAD
-            std::string baseNode = node;
-
-            this->removeData_(node);
-
-	
+            std::string baseNode;
+	        if (node.back() == '/') { // define the node
+	            baseNode = node;// + std::to_string(markovstate.markovTime);
+        	} else {
+	            baseNode = node + "/";// + std::to_string(markovstate.markovTime);
+	        }
+
+            this->removeData_(baseNode);
+
             // write out the configuration
     	    this -> write(markovstate.configuration, baseNode);
-    	    this -> write(markovstate.pseudoFermion, baseNode+"/pseudoFermion/");
 
 	        if constexpr (NSL::is_complex<Type>()) {
 	            // write out the actionValue
@@ -119,8 +111,8 @@
 
 	                dataset.write(static_cast <std::complex<NSL::RealTypeOf<Type>>> (field));
 	            }
-
-                // write out the markovTime
+	   
+	            // write out the markovTime
 	            dataset = h5f_.createDataSet<int>(
                     baseNode+"/markovTime",
                     HighFive::DataSpace::From(markovstate.markovTime)
@@ -151,8 +143,8 @@
                     );
 	                dataset.write(field);
 	            }
-
-	            // write out the markovTime
+	            
+                // write out the markovTime
 	            dataset = h5f_.createDataSet<int>(
                     baseNode+"/markovTime",
                     HighFive::DataSpace::From(markovstate.markovTime)
@@ -175,117 +167,6 @@
 	                markovstate.markovTime = std::stoi(configs[i]);
                 }
             }
-	        NSL::Logger::info("Searching for most recent trajectory . . . found {}/{}", node,markovstate.markovTime);
-	        this -> read(markovstate, node, markovstate.markovTime);
-
-            return 0;
-        } // read(markovstate,node)
-
-        template <NSL::Concept::isNumber Type> 
-        inline int read(NSL::MCMC::MarkovState<Type> &markovstate, const std::string node, const int markovTime){
-            std::string baseNode = node;
-
-            markovstate.markovTime = markovTime;
-	    
-=======
-            std::string baseNode;
-	        if (node.back() == '/') { // define the node
-	            baseNode = node;// + std::to_string(markovstate.markovTime);
-        	} else {
-	            baseNode = node + "/";// + std::to_string(markovstate.markovTime);
-	        }
-
-            this->removeData_(baseNode);
-
-            // write out the configuration
-    	    this -> write(markovstate.configuration, baseNode);
-
-	        if constexpr (NSL::is_complex<Type>()) {
-	            // write out the actionValue
-	            HighFive::DataSet dataset = h5f_.createDataSet<std::complex<NSL::RealTypeOf<Type>>>(
-                    baseNode+"/actVal", 
-                    HighFive::DataSpace::From(
-                        static_cast<std::complex<NSL::RealTypeOf<Type>>>(markovstate.actionValue)
-                    )
-                );
-
-	            dataset.write(static_cast <std::complex<NSL::RealTypeOf<Type>>> (markovstate.actionValue));
-
-	            // write out the acceptanceProbability
-	            dataset = h5f_.createDataSet<double>(
-                    baseNode+"/acceptanceProbability",
-                    HighFive::DataSpace::From(markovstate.acceptanceProbability)
-                );
-	            
-                dataset.write(markovstate.acceptanceProbability);
-
-	            // write out the weights (eg logdetJ, etc. . .)
-	            for (auto [key,field] : markovstate.weights) {
-	                dataset = h5f_.createDataSet<std::complex<NSL::RealTypeOf<Type>>>(
-                        baseNode+"/weights/"+key,
-                        HighFive::DataSpace::From(
-                            static_cast <std::complex<NSL::RealTypeOf<Type>>> (field)
-                        )
-                    );
-
-	                dataset.write(static_cast <std::complex<NSL::RealTypeOf<Type>>> (field));
-	            }
-	   
-	            // write out the markovTime
-	            dataset = h5f_.createDataSet<int>(
-                    baseNode+"/markovTime",
-                    HighFive::DataSpace::From(markovstate.markovTime)
-                );
-	            dataset.write(markovstate.markovTime);
-
-            // Dealing with non complex types
-	        } else {
-	            // write out the actionValue
-	            HighFive::DataSet dataset = h5f_.createDataSet<Type>(
-                    baseNode+"/actVal",
-                    HighFive::DataSpace::From(markovstate.actionValue)
-                );
-	            dataset.write(markovstate.actionValue);
-
-	            // write out the acceptanceProbability
-	            dataset = h5f_.createDataSet<Type>(
-                    baseNode+"/acceptanceProbability",
-                    HighFive::DataSpace::From(markovstate.acceptanceProbability)
-                );
-	            dataset.write(markovstate.acceptanceProbability);
-
-	            // write out the weights (eg logdetJ, etc. . .)
-	            for (auto [key,field] : markovstate.weights) {
-	                dataset = h5f_.createDataSet<Type>(
-                        baseNode+"/weights/"+key,
-                        HighFive::DataSpace::From(field)
-                    );
-	                dataset.write(field);
-	            }
-
-	            // write out the markovTime
-	            dataset = h5f_.createDataSet<int>(
-                    baseNode+"/markovTime",
-                    HighFive::DataSpace::From(markovstate.markovTime)
-                );
-	            dataset.write(markovstate.markovTime);
-	        }
-	
-            return 0;
-        } // write(markovState,node) 
-
-        template <NSL::Concept::isNumber Type> 
-        inline int read(NSL::MCMC::MarkovState<Type> &markovstate, const std::string node){
-	        // no specific Markov time is given, so find the latest one
-	        auto configs = h5f_.getGroup(node).listObjectNames();  // this list all the stored configuration numbers
-            
-            // this list is not given in ascending order!  Really annoying!  I have to loop over them to find the most recent config. . .
-            markovstate.markovTime = std::stoi(configs[0]);
-            for (int i=1;i<configs.size();i++){
-                if (std::stoi(configs[i])>markovstate.markovTime) {
-	                markovstate.markovTime = std::stoi(configs[i]);
-                }
-            }
 	
             NSL::Logger::info("Searching for most recent trajectory . . . found {}/{}", node,markovstate.markovTime);
 	        this -> read(markovstate, node, markovstate.markovTime);
@@ -305,18 +186,12 @@
 	           baseNode = node + "/" + std::to_string(markovstate.markovTime);
 	        }
 
->>>>>>> 3dd24fc3
 	        NSL::Logger::info("Loading in {}",baseNode);
 
             if constexpr (NSL::is_complex<Type>()) {
                 std::complex<NSL::RealTypeOf<Type>> temp; // I need to define a temp variable, since I cannot static_cast within a dataset.read() call
-<<<<<<< HEAD
-	       
-        	    this->read(markovstate.configuration, baseNode); // read in the configuration
-=======
 	   
     	        this -> read(markovstate.configuration, baseNode); // read in the configuration
->>>>>>> 3dd24fc3
 
 	            // read in the actionValue
 	            HighFive::DataSet dataset = h5f_.getDataSet(baseNode+"/actVal");
@@ -334,11 +209,7 @@
 	                field = temp;
 	            }
 	        } else {
-<<<<<<< HEAD
-        	    this -> read(markovstate.configuration, baseNode); // read in the configuration
-=======
     	        this -> read(markovstate.configuration, baseNode); // read in the configuration
->>>>>>> 3dd24fc3
 
 	            // read in the actionValue
 	            HighFive::DataSet dataset = h5f_.getDataSet(baseNode+"/actVal");
@@ -354,10 +225,6 @@
 	                dataset.read(field);
 	            }	
             }
-<<<<<<< HEAD
-	    
-=======
->>>>>>> 3dd24fc3
             return 0;
         } // read(markovState, node, markovTime)
 
@@ -410,15 +277,10 @@
 
             // copy back to original device in case the tensor is re used.
             tensor.to(dev);
-<<<<<<< HEAD
-	        h5f_.flush();  // force writing to disk!            
-	        return 0; 
-=======
 
 	        h5f_.flush();  // force writing to disk!            
 	        
             return 0; 
->>>>>>> 3dd24fc3
         } // write(tensor,node)
 
         template <NSL::Concept::isNumber Type> 
@@ -516,70 +378,6 @@
         
 	        return 0; 
         } // read(config,node)
-<<<<<<< HEAD
-
-        template <typename Type>
-        inline int write(Type scalar, const std::string node){
-            removeData_(node);
-
-            if constexpr (NSL::is_complex<Type>()) {
-                 HighFive::DataSet dataset = this->h5f_.createDataSet<
-                     std::complex<NSL::RealTypeOf<Type>>>
-                (
-                    node,
-                    HighFive::DataSpace::From( static_cast<std::complex<NSL::RealTypeOf<Type>>>(scalar) )
-                );
-                dataset.write(static_cast<std::complex<NSL::RealTypeOf<Type>>>(scalar));               
-            } else {
-                HighFive::DataSet dataset = this->h5f_.createDataSet<Type>(
-                    node,
-                    HighFive::DataSpace::From( scalar )
-                );
-                dataset.write(scalar);
-            }
-
-            return 0;
-        }
-
-        template<NSL::Concept::isNumber Type>
-        inline int read(Type & scalar, const std::string node){
-            if(h5f_.exist(node)){ // check if the node exists
-                HighFive::DataSet dataset = h5f_.getDataSet(node);
-                if constexpr ( NSL::is_complex<Type>() ){
-                    std::complex<NSL::RealTypeOf<Type>> scalar_ = 0;
-	                dataset.read(scalar_);
-                    scalar = static_cast<Type>(scalar_);
-                } else {
-	                dataset.read(scalar);
-                }
-	        
-                return 0;
-            } else { 
-                // node does not exist
-                NSL::Logger::error("Error! Node {} doesn't exist!", node); 
-                
-                return 1;
-            }
-        } // read(Type&,std::string)
-
-        inline bool exist(const std::string node){
-	        return h5f_.exist(node);
-        }  // exist(node)
-           
-
-    private:
-
-        //! Removes a group if overwrite == True and group exists
-        void removeData_(std::string node){
-            bool exist = this->exist(node);
-            // remove the group if it exists; once the file is closed
-            // automatic repacking is applied
-            if (overwrite_ and exist){
-                NSL::Logger::debug("Unlinking Dataset (overwrite={}; node exists={}): {}",overwrite_,exist,node);
-                h5f_.unlink(node);
-            }
-        }
-=======
     
         template<NSL::Concept::isNumber Type>
         inline int write(const Type & obj, const std::string node){
@@ -622,16 +420,11 @@
                 h5f_.unlink(node);
             }
         }
->>>>>>> 3dd24fc3
 
 
         std::string h5file_;
         File h5f_;
         bool overwrite_;
-<<<<<<< HEAD
-    
-=======
->>>>>>> 3dd24fc3
 }; // class H5IO
 
 } // namespace NSL
