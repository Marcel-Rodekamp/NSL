--- conflicted
+++ resolved
@@ -76,11 +76,6 @@
 	            baseNode = node + "/";// + std::to_string(markovstate.markovTime);
 	        }
 
-<<<<<<< HEAD
-            this->removeData(baseNode);
-
-=======
->>>>>>> ac1d2b25
             // write out the configuration
     	    this -> write(markovstate.configuration, baseNode);
 
@@ -257,11 +252,6 @@
 
             NSL::Tensor<Type> tensor = tensor_in.to(NSL::CPU()); 
 
-<<<<<<< HEAD
-            this->removeData(node);
-
-=======
->>>>>>> ac1d2b25
 	        if constexpr (NSL::is_complex<Type>()) {
                 std::vector<std::complex<NSL::RealTypeOf<Type>>> phi(
                     tensor.data(), 
@@ -306,10 +296,6 @@
 
         template <NSL::Concept::isNumber Type> 
         inline int write(const NSL::Configuration<Type> &config, const std::string node){
-<<<<<<< HEAD
-            this->removeData(node);
-=======
->>>>>>> ac1d2b25
 
 	        for (auto [key,field] : config) {
 	            if (node.back() == '/'){
@@ -432,15 +418,9 @@
         inline bool overwrite(){
             return overwrite_;
         } // overwrite()
-<<<<<<< HEAD
-        
-        //! Removes a group if overwrite == True and group exists
-        void removeData(std::string node){
-=======
 
         //! Deletes a group if group exists
         void deleteData(std::string node){
->>>>>>> ac1d2b25
             bool exist = this->exist(node);
             // remove the group if it exists; once the file is closed
             // automatic repacking is applied
@@ -448,17 +428,9 @@
                 NSL::Logger::debug("Unlinking Dataset (node exists={}): {}",exist,node);
                 h5f_.unlink(node);
             }
-<<<<<<< HEAD
-        }  
-    private:
-        
-
-
-=======
         }
     private:
         
->>>>>>> ac1d2b25
         std::string h5file_;
         File h5f_;
         bool overwrite_;
