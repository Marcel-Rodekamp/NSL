--- conflicted
+++ resolved
@@ -18,9 +18,6 @@
     public:
         H5IO(std::string h5file) :
             h5file_(h5file),
-<<<<<<< HEAD
-            h5f_(h5file, NSL::File::ReadWrite | NSL::File::OpenOrCreate )
-=======
             h5f_(h5file, NSL::File::ReadWrite | NSL::File::OpenOrCreate ),
             overwrite_(false)
         {}
@@ -29,7 +26,6 @@
             h5file_(h5file),
             h5f_(h5file, NSL::File::ReadWrite | NSL::File::OpenOrCreate ), 
             overwrite_(overwrite)
->>>>>>> 4a32d0cb
         {}
     
         H5IO(std::string h5file, auto FileHandle) :
@@ -46,35 +42,20 @@
             return h5f_;
         }
 
-<<<<<<< HEAD
-        std::tuple<NSL::size_t,NSL::size_t> getMinMaxConfigs(std::string node) {
-    	    NSL::size_t minCfg = 10000000000;
-=======
-
         std::tuple<NSL::size_t,NSL::size_t> getMinMaxConfigs(std::string node) {
     	    NSL::size_t minCfg = std::numeric_limits<NSL::size_t>::infinity();
->>>>>>> 4a32d0cb
 	        NSL::size_t maxCfg = -1;
 	        NSL::size_t temp;
 
 	        auto configs = h5f_.getGroup(node).listObjectNames();  // this list all the stored configuration numbers
             
             // this list is not given in ascending order  Really annoying!  I have to loop over them to find the most recent config. . .
-<<<<<<< HEAD
-            minCfg = std::stoi(configs[0]);
-            for (int i=1;i<configs.size();i++){
-=======
             for (int i=0;i<configs.size();i++){
->>>>>>> 4a32d0cb
 	            temp = std::stoi(configs[i]);
                 if (temp>maxCfg) {
 	                maxCfg = temp;
                 }
-<<<<<<< HEAD
-	            if(temp<minCfg && temp>0) {
-=======
 	            if(temp<minCfg) {
->>>>>>> 4a32d0cb
 	                minCfg = temp;
 	            }
             }
@@ -84,10 +65,6 @@
 
         template <NSL::Concept::isNumber Type> 
         inline int write(const NSL::MCMC::MarkovState<Type> & markovstate, const std::string node){
-<<<<<<< HEAD
-            std::string baseNode = node;
-	
-=======
             std::string baseNode;
 	        if (node.back() == '/') { // define the node
 	            baseNode = node + std::to_string(markovstate.markovTime);
@@ -97,7 +74,6 @@
 
             this->removeData_(baseNode);
 
->>>>>>> 4a32d0cb
             // write out the configuration
     	    this -> write(markovstate.configuration, baseNode);
 
@@ -171,7 +147,6 @@
                 );
 	            dataset.write(markovstate.markovTime);
 	        }
-<<<<<<< HEAD
 	
             return 0;
         } // write(markovState,node) 
@@ -188,35 +163,6 @@
 	                markovstate.markovTime = std::stoi(configs[i]);
                 }
             }
-	        NSL::Logger::info("Searching for most recent trajectory . . . found {}/{}", node,markovstate.markovTime);
-	        this -> read(markovstate, node, markovstate.markovTime);
-
-            return 0;
-        } // read(markovstate,node)
-
-        template <NSL::Concept::isNumber Type> 
-        inline int read(NSL::MCMC::MarkovState<Type> &markovstate, const std::string node, const int markovTime){
-            std::string baseNode = node;
-
-            markovstate.markovTime = markovTime;
-	    
-=======
-	
-            return 0;
-        } // write(markovState,node) 
-
-        template <NSL::Concept::isNumber Type> 
-        inline int read(NSL::MCMC::MarkovState<Type> &markovstate, const std::string node){
-	        // no specific Markov time is given, so find the latest one
-	        auto configs = h5f_.getGroup(node).listObjectNames();  // this list all the stored configuration numbers
-            
-            // this list is not given in ascending order!  Really annoying!  I have to loop over them to find the most recent config. . .
-            markovstate.markovTime = std::stoi(configs[0]);
-            for (int i=1;i<configs.size();i++){
-                if (std::stoi(configs[i])>markovstate.markovTime) {
-	                markovstate.markovTime = std::stoi(configs[i]);
-                }
-            }
 	
             NSL::Logger::info("Searching for most recent trajectory . . . found {}/{}", node,markovstate.markovTime);
 	        this -> read(markovstate, node, markovstate.markovTime);
@@ -236,18 +182,12 @@
 	           baseNode = node + "/" + std::to_string(markovstate.markovTime);
 	        }
 
->>>>>>> 4a32d0cb
 	        NSL::Logger::info("Loading in {}",baseNode);
 
             if constexpr (NSL::is_complex<Type>()) {
                 std::complex<NSL::RealTypeOf<Type>> temp; // I need to define a temp variable, since I cannot static_cast within a dataset.read() call
-<<<<<<< HEAD
-	       
-        	    this->read(markovstate.configuration, baseNode); // read in the configuration
-=======
 	   
     	        this -> read(markovstate.configuration, baseNode); // read in the configuration
->>>>>>> 4a32d0cb
 
 	            // read in the actionValue
 	            HighFive::DataSet dataset = h5f_.getDataSet(baseNode+"/actVal");
@@ -265,11 +205,7 @@
 	                field = temp;
 	            }
 	        } else {
-<<<<<<< HEAD
-        	    this -> read(markovstate.configuration, baseNode); // read in the configuration
-=======
     	        this -> read(markovstate.configuration, baseNode); // read in the configuration
->>>>>>> 4a32d0cb
 
 	            // read in the actionValue
 	            HighFive::DataSet dataset = h5f_.getDataSet(baseNode+"/actVal");
@@ -285,11 +221,6 @@
 	                dataset.read(field);
 	            }	
             }
-<<<<<<< HEAD
-	    
-=======
-	
->>>>>>> 4a32d0cb
             return 0;
         } // read(markovState, node, markovTime)
 
@@ -304,11 +235,8 @@
 
             NSL::Tensor<Type> tensor = tensor_in.to(NSL::CPU()); 
 
-<<<<<<< HEAD
-=======
             this->removeData_(node);
 
->>>>>>> 4a32d0cb
 	        if constexpr (NSL::is_complex<Type>()) {
                 std::vector<std::complex<NSL::RealTypeOf<Type>>> phi(
                     tensor.data(), 
@@ -345,21 +273,16 @@
 
             // copy back to original device in case the tensor is re used.
             tensor.to(dev);
-<<<<<<< HEAD
-            
-=======
+
 	        h5f_.flush();  // force writing to disk!            
->>>>>>> 4a32d0cb
-	        return 0; 
+	        
+            return 0; 
         } // write(tensor,node)
 
         template <NSL::Concept::isNumber Type> 
         inline int write(const NSL::Configuration<Type> &config, const std::string node){
-<<<<<<< HEAD
-=======
             this->removeData_(node);
 
->>>>>>> 4a32d0cb
 	        for (auto [key,field] : config) {
 	            if (node.back() == '/'){
 	                this -> write(field, node+key);
@@ -451,7 +374,6 @@
         
 	        return 0; 
         } // read(config,node)
-<<<<<<< HEAD
     
         template<NSL::Concept::isNumber Type>
         inline int write(const Type & obj, const std::string node){
@@ -475,17 +397,11 @@
             return 0;
         }
     
-    private:
-        std::string h5file_;
-        File h5f_;
-=======
-
         inline bool exist(const std::string node){
 	        return h5f_.exist(node);
         }  // exist(node)
            
     private:
-
         //! Removes a group if overwrite == True and group exists
         void removeData_(std::string node){
             bool exist = this->exist(node);
@@ -501,8 +417,6 @@
         std::string h5file_;
         File h5f_;
         bool overwrite_;
->>>>>>> 4a32d0cb
-    
 }; // class H5IO
 
 } // namespace NSL
