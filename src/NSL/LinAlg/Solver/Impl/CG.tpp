#ifndef NSL_CG_TPP
#define NSL_CG_TPP

#include "CG.hpp"

#include "../../../LinAlg/inner_product.tpp"
#include "../../../LinAlg/complex.tpp"
#include "../../../Tensor/Factory/like.tpp"
#include "complex.hpp"
#include "logger.hpp"
#include "IO/to_string.tpp"

namespace NSL::LinAlg{
template<NSL::Concept::isNumber Type >
NSL::Tensor<Type> CG<Type>::operator()(const NSL::Tensor<Type> & b ){
    // This algorithm can be found e.g.: https://en.wikipedia.org/wiki/Conjugate_gradient_method#The_resulting_algorithm
    //


    // initialize the solution vector x_ which after convergence 
    // stores the approximate result x = M^{-1} @ b.
    // Multiple initializations are possible and can enhance the convergence
    // see e.g. Preconditioning. Here we just choose a simple start vector
    // which is an arbitrary choise.
    x_ = b;

    // Compute the initial matrix vector product and store it in the 
    // corresponding vector t
    t_ = this->M_(b);

    // This initial matrix vector product defines the initial residual vector 
    r_ = b-t_;

    // The residual square is given by the square of the residual
    // We require two instances to store the previous (prev) and the current (curr)
    // error (this is a simple efficiency optimization)
    // inner_product returns a number of type `Type` from which the real 
    // part is extracted, the imaginary part is 0 by construction
    typename NSL::RT_extractor<Type>::type rsqr_curr = NSL::real( NSL::LinAlg::inner_product(r_,r_) );
    typename NSL::RT_extractor<Type>::type rsqr_prev = rsqr_curr;
    
    // if the guess is already good enough return
    if (rsqr_curr <= errSq_) {
<<<<<<< HEAD
        // NSL::Logger::info("CG Converged with precision: {} < {} after {} steps", NSL::LinAlg::sqrt(rsqr_curr),NSL::LinAlg::sqrt(errSq_),0);
=======
        NSL::Logger::debug("CG Converged with precision: {} < {} after {} steps", NSL::LinAlg::sqrt(rsqr_curr),NSL::LinAlg::sqrt(errSq_),0);
>>>>>>> 641e5c8c
        return x_;
    }

    // The initial gradient vector is then given by the residual
    p_ = r_;

    // break up condition for maximum number of iteration
    for(NSL::size_t count = 1; count <= maxIter_; ++count){
        // compute the matrix vector product to determine the direction
        // t = M @ p
        t_ = this->M_(p_);

        // determine the scale of the orthogonalization
        //alpha{i} = (r{i},r{i})/(p{i},t{i}) (remember we stored (r{i},r{i}) in rsqr_prev)
        Type alpha = rsqr_prev / NSL::LinAlg::inner_product(p_, t_);

        // update the solution x according to the step
        // x{i+1} = x{i} + alpha{i} * p{i}
        x_ += alpha * p_;

        // compute the residual 
        // r{i+1} = r{i} - alpha{i} * t{i}
        r_ -= alpha * t_;

        // and the resulting error square
        // err = (r{i+1},r{i+1})
        rsqr_curr = NSL::real( NSL::LinAlg::inner_product(r_,r_) );

        // check for convergence agains the errSq_ determined by the 
        // parameter eps (errSq_ = eps*eps) of the constructor to this class
        // if succeeded return the solution x_ = M^{-1} b;
        if (rsqr_curr <= errSq_) {
<<<<<<< HEAD
            // NSL::Logger::info("CG Converged with precision: {} < {} after {} steps", NSL::LinAlg::sqrt(rsqr_curr),NSL::LinAlg::sqrt(errSq_),count);
=======
            NSL::Logger::debug("CG Converged with precision: {} < {} after {} steps", NSL::LinAlg::sqrt(rsqr_curr),NSL::LinAlg::sqrt(errSq_),count);
            return x_;
        }

        // compute the momentum update scale
        // beta{i} = (r{i+1},r{i+1})/(r{i},r{i}
        typename NSL::RT_extractor<Type>::type beta = rsqr_curr / rsqr_prev;

        // update the momentum
        // p{i+1} = r{i+1} + beta{i} * p{i}
        p_ = r_ + beta * p_;

        // now prepare the previous residual square for the next iteration
        rsqr_prev = rsqr_curr;

        // On debug level we print the solver status every step
        NSL::Logger::debug("CG Iteration: {}/{} | α = {} | ε² = {} |  β = {}", count, maxIter_, NSL::to_string(alpha), rsqr_curr, beta);
    } // for(counter)

    NSL::Logger::error("Error CG did not converge within {} iterations! |r| = {}", maxIter_, NSL::LinAlg::sqrt(rsqr_prev));

    // this should never be reached but put it just in case something goes wrong.
    return x_;

} // operator()

template<NSL::Concept::isNumber Type >
NSL::Tensor<Type> CG<Type>::operator()(const NSL::Tensor<Type> & b, const NSL::Tensor<Type> & x0 ){
    // This algorithm can be found e.g.: https://en.wikipedia.org/wiki/Conjugate_gradient_method#The_resulting_algorithm
    //


    // initialize the solution vector x_ which after convergence 
    // stores the approximate result x = M^{-1} @ b.
    // Multiple initializations are possible and can enhance the convergence
    // see e.g. Preconditioning. Here we just choose a simple start vector
    // which is an arbitrary choise.
    x_ = x0;

    // Compute the initial matrix vector product and store it in the 
    // corresponding vector t
    t_ = this->M_(x_);

    // This initial matrix vector product defines the initial residual vector 
    r_ = b-t_;

    // The residual square is given by the square of the residual
    // We require two instances to store the previous (prev) and the current (curr)
    // error (this is a simple efficiency optimization)
    // inner_product returns a number of type `Type` from which the real 
    // part is extracted, the imaginary part is 0 by construction
    typename NSL::RT_extractor<Type>::type rsqr_curr = NSL::real( NSL::LinAlg::inner_product(r_,r_) );
    typename NSL::RT_extractor<Type>::type rsqr_prev = rsqr_curr;
    
    // if the guess is already good enough return
    if (rsqr_curr <= errSq_) {
        NSL::Logger::debug("CG Converged with precision: {} < {} after {} steps", NSL::LinAlg::sqrt(rsqr_curr),NSL::LinAlg::sqrt(errSq_),0);
        return x_;
    }

    // The initial gradient vector is then given by the residual
    p_ = r_;

    // break up condition for maximum number of iteration
    for(NSL::size_t count = 1; count <= maxIter_; ++count){
        // compute the matrix vector product to determine the direction
        // t = M @ p
        t_ = this->M_(p_);

        // determine the scale of the orthogonalization
        //alpha{i} = (r{i},r{i})/(p{i},t{i}) (remember we stored (r{i},r{i}) in rsqr_prev)
        Type alpha = rsqr_prev / NSL::LinAlg::inner_product(p_, t_);

        // update the solution x according to the step
        // x{i+1} = x{i} + alpha{i} * p{i}
        x_ += alpha * p_;

        // compute the residual 
        // r{i+1} = r{i} - alpha{i} * t{i}
        r_ -= alpha * t_;

        // and the resulting error square
        // err = (r{i+1},r{i+1})
        rsqr_curr = NSL::real( NSL::LinAlg::inner_product(r_,r_) );

        // check for convergence agains the errSq_ determined by the 
        // parameter eps (errSq_ = eps*eps) of the constructor to this class
        // if succeeded return the solution x_ = M^{-1} b;
        if (rsqr_curr <= errSq_) {
            NSL::Logger::debug("CG Converged with precision: {} < {} after {} steps", NSL::LinAlg::sqrt(rsqr_curr),NSL::LinAlg::sqrt(errSq_),count);
>>>>>>> 641e5c8c
            return x_;
        }

        // compute the momentum update scale
        // beta{i} = (r{i+1},r{i+1})/(r{i},r{i}
        typename NSL::RT_extractor<Type>::type beta = rsqr_curr / rsqr_prev;

        // update the momentum
        // p{i+1} = r{i+1} + beta{i} * p{i}
        p_ = r_ + beta * p_;

        // now prepare the previous residual square for the next iteration
        rsqr_prev = rsqr_curr;

        // On debug level we print the solver status every step
        NSL::Logger::debug("CG Iteration: {}/{} | α = {} | ε² = {} |  β = {}", count, maxIter_, NSL::to_string(alpha), rsqr_curr, beta);
    } // for(counter)

    NSL::Logger::error("Error CG did not converge within {} iterations! |r| = {}", maxIter_, NSL::LinAlg::sqrt(rsqr_prev));

    // this should never be reached but put it just in case something goes wrong.
    return x_;

} // operator()

} // namespace NSL::LinAlg


#endif //NSL_CG_TPP<|MERGE_RESOLUTION|>--- conflicted
+++ resolved
@@ -27,102 +27,6 @@
     // Compute the initial matrix vector product and store it in the 
     // corresponding vector t
     t_ = this->M_(b);
-
-    // This initial matrix vector product defines the initial residual vector 
-    r_ = b-t_;
-
-    // The residual square is given by the square of the residual
-    // We require two instances to store the previous (prev) and the current (curr)
-    // error (this is a simple efficiency optimization)
-    // inner_product returns a number of type `Type` from which the real 
-    // part is extracted, the imaginary part is 0 by construction
-    typename NSL::RT_extractor<Type>::type rsqr_curr = NSL::real( NSL::LinAlg::inner_product(r_,r_) );
-    typename NSL::RT_extractor<Type>::type rsqr_prev = rsqr_curr;
-    
-    // if the guess is already good enough return
-    if (rsqr_curr <= errSq_) {
-<<<<<<< HEAD
-        // NSL::Logger::info("CG Converged with precision: {} < {} after {} steps", NSL::LinAlg::sqrt(rsqr_curr),NSL::LinAlg::sqrt(errSq_),0);
-=======
-        NSL::Logger::debug("CG Converged with precision: {} < {} after {} steps", NSL::LinAlg::sqrt(rsqr_curr),NSL::LinAlg::sqrt(errSq_),0);
->>>>>>> 641e5c8c
-        return x_;
-    }
-
-    // The initial gradient vector is then given by the residual
-    p_ = r_;
-
-    // break up condition for maximum number of iteration
-    for(NSL::size_t count = 1; count <= maxIter_; ++count){
-        // compute the matrix vector product to determine the direction
-        // t = M @ p
-        t_ = this->M_(p_);
-
-        // determine the scale of the orthogonalization
-        //alpha{i} = (r{i},r{i})/(p{i},t{i}) (remember we stored (r{i},r{i}) in rsqr_prev)
-        Type alpha = rsqr_prev / NSL::LinAlg::inner_product(p_, t_);
-
-        // update the solution x according to the step
-        // x{i+1} = x{i} + alpha{i} * p{i}
-        x_ += alpha * p_;
-
-        // compute the residual 
-        // r{i+1} = r{i} - alpha{i} * t{i}
-        r_ -= alpha * t_;
-
-        // and the resulting error square
-        // err = (r{i+1},r{i+1})
-        rsqr_curr = NSL::real( NSL::LinAlg::inner_product(r_,r_) );
-
-        // check for convergence agains the errSq_ determined by the 
-        // parameter eps (errSq_ = eps*eps) of the constructor to this class
-        // if succeeded return the solution x_ = M^{-1} b;
-        if (rsqr_curr <= errSq_) {
-<<<<<<< HEAD
-            // NSL::Logger::info("CG Converged with precision: {} < {} after {} steps", NSL::LinAlg::sqrt(rsqr_curr),NSL::LinAlg::sqrt(errSq_),count);
-=======
-            NSL::Logger::debug("CG Converged with precision: {} < {} after {} steps", NSL::LinAlg::sqrt(rsqr_curr),NSL::LinAlg::sqrt(errSq_),count);
-            return x_;
-        }
-
-        // compute the momentum update scale
-        // beta{i} = (r{i+1},r{i+1})/(r{i},r{i}
-        typename NSL::RT_extractor<Type>::type beta = rsqr_curr / rsqr_prev;
-
-        // update the momentum
-        // p{i+1} = r{i+1} + beta{i} * p{i}
-        p_ = r_ + beta * p_;
-
-        // now prepare the previous residual square for the next iteration
-        rsqr_prev = rsqr_curr;
-
-        // On debug level we print the solver status every step
-        NSL::Logger::debug("CG Iteration: {}/{} | α = {} | ε² = {} |  β = {}", count, maxIter_, NSL::to_string(alpha), rsqr_curr, beta);
-    } // for(counter)
-
-    NSL::Logger::error("Error CG did not converge within {} iterations! |r| = {}", maxIter_, NSL::LinAlg::sqrt(rsqr_prev));
-
-    // this should never be reached but put it just in case something goes wrong.
-    return x_;
-
-} // operator()
-
-template<NSL::Concept::isNumber Type >
-NSL::Tensor<Type> CG<Type>::operator()(const NSL::Tensor<Type> & b, const NSL::Tensor<Type> & x0 ){
-    // This algorithm can be found e.g.: https://en.wikipedia.org/wiki/Conjugate_gradient_method#The_resulting_algorithm
-    //
-
-
-    // initialize the solution vector x_ which after convergence 
-    // stores the approximate result x = M^{-1} @ b.
-    // Multiple initializations are possible and can enhance the convergence
-    // see e.g. Preconditioning. Here we just choose a simple start vector
-    // which is an arbitrary choise.
-    x_ = x0;
-
-    // Compute the initial matrix vector product and store it in the 
-    // corresponding vector t
-    t_ = this->M_(x_);
 
     // This initial matrix vector product defines the initial residual vector 
     r_ = b-t_;
@@ -171,7 +75,6 @@
         // if succeeded return the solution x_ = M^{-1} b;
         if (rsqr_curr <= errSq_) {
             NSL::Logger::debug("CG Converged with precision: {} < {} after {} steps", NSL::LinAlg::sqrt(rsqr_curr),NSL::LinAlg::sqrt(errSq_),count);
->>>>>>> 641e5c8c
             return x_;
         }
 
