#ifndef NSL_CG_TPP
#define NSL_CG_TPP

#include "CG.hpp"

#include "../../../LinAlg/inner_product.tpp"
#include "../../../LinAlg/complex.tpp"
#include "../../../Tensor/Factory/like.tpp"
#include "complex.hpp"
#include "logger.hpp"
#include "IO/to_string.tpp"

namespace NSL::LinAlg{
template<NSL::Concept::isNumber Type >
NSL::Tensor<Type> CG<Type>::operator()(const NSL::Tensor<Type> & b ){
    // This algorithm can be found e.g.: https://en.wikipedia.org/wiki/Conjugate_gradient_method#The_resulting_algorithm
    //


    // initialize the solution vector x_ which after convergence 
    // stores the approximate result x = M^{-1} @ b.
    // Multiple initializations are possible and can enhance the convergence
    // see e.g. Preconditioning. Here we just choose a simple start vector
    // which is an arbitrary choise.
    x_ = b;

    // Compute the initial matrix vector product and store it in the 
    // corresponding vector t
    t_ = this->M_(b);

    // This initial matrix vector product defines the initial residual vector 
    r_ = b-t_;

    // The residual square is given by the square of the residual
    // We require two instances to store the previous (prev) and the current (curr)
    // error (this is a simple efficiency optimization)
    // inner_product returns a number of type `Type` from which the real 
    // part is extracted, the imaginary part is 0 by construction
    typename NSL::RT_extractor<Type>::type rsqr_curr = NSL::real( NSL::LinAlg::inner_product(r_,r_) );
    typename NSL::RT_extractor<Type>::type rsqr_prev = rsqr_curr;
    
    // if the guess is already good enough return
    if (rsqr_curr <= errSq_) {
<<<<<<< HEAD
            NSL::Logger::debug("CG Converged with precision: {} < {} after {} steps", rsqr_curr,errSq_,0);
=======
        NSL::Logger::info("CG Converged with precision: {} < {} after {} steps", NSL::LinAlg::sqrt(rsqr_curr),NSL::LinAlg::sqrt(errSq_),0);
>>>>>>> f9edbc42
        return x_;
    }

    // The initial gradient vector is then given by the residual
    p_ = r_;

    // break up condition for maximum number of iteration
    for(NSL::size_t count = 1; count <= maxIter_; ++count){
        // compute the matrix vector product to determine the direction
        // t = M @ p
        t_ = this->M_(p_);

        // determine the scale of the orthogonalization
        //alpha{i} = (r{i},r{i})/(p{i},t{i}) (remember we stored (r{i},r{i}) in rsqr_prev)
        Type alpha = rsqr_prev / NSL::LinAlg::inner_product(p_, t_);

        // update the solution x according to the step
        // x{i+1} = x{i} + alpha{i} * p{i}
        x_ += alpha * p_;

        // compute the residual 
        // r{i+1} = r{i} - alpha{i} * t{i}
        r_ -= alpha * t_;

        // and the resulting error square
        // err = (r{i+1},r{i+1})
        rsqr_curr = NSL::real( NSL::LinAlg::inner_product(r_,r_) );

        // check for convergence agains the errSq_ determined by the 
        // parameter eps (errSq_ = eps*eps) of the constructor to this class
        // if succeeded return the solution x_ = M^{-1} b;
        if (rsqr_curr <= errSq_) {
<<<<<<< HEAD
            NSL::Logger::debug("CG Converged with precision: {} < {} after {} steps", rsqr_curr,errSq_,count);
=======
            NSL::Logger::info("CG Converged with precision: {} < {} after {} steps", NSL::LinAlg::sqrt(rsqr_curr),NSL::LinAlg::sqrt(errSq_),count);
>>>>>>> f9edbc42
            return x_;
        }

        // compute the momentum update scale
        // beta{i} = (r{i+1},r{i+1})/(r{i},r{i}
        typename NSL::RT_extractor<Type>::type beta = rsqr_curr / rsqr_prev;

        // update the momentum
        // p{i+1} = r{i+1} + beta{i} * p{i}
        p_ = r_ + beta * p_;

        // now prepare the previous residual square for the next iteration
        rsqr_prev = rsqr_curr;

        // On debug level we print the solver status every step
        NSL::Logger::debug("CG Iteration: {}/{} | α = {} | ε² = {} |  β = {}", count, maxIter_, NSL::to_string(alpha), rsqr_curr, beta);
    } // for(counter)

    NSL::Logger::error("Error CG did not converge within {} iterations! |r| = {}", maxIter_, NSL::LinAlg::sqrt(rsqr_prev));

    // this should never be reached but put it just in case something goes wrong.
    return x_;

} // operator()

} // namespace NSL::LinAlg


#endif //NSL_CG_TPP<|MERGE_RESOLUTION|>--- conflicted
+++ resolved
@@ -41,11 +41,7 @@
     
     // if the guess is already good enough return
     if (rsqr_curr <= errSq_) {
-<<<<<<< HEAD
-            NSL::Logger::debug("CG Converged with precision: {} < {} after {} steps", rsqr_curr,errSq_,0);
-=======
         NSL::Logger::info("CG Converged with precision: {} < {} after {} steps", NSL::LinAlg::sqrt(rsqr_curr),NSL::LinAlg::sqrt(errSq_),0);
->>>>>>> f9edbc42
         return x_;
     }
 
@@ -78,11 +74,7 @@
         // parameter eps (errSq_ = eps*eps) of the constructor to this class
         // if succeeded return the solution x_ = M^{-1} b;
         if (rsqr_curr <= errSq_) {
-<<<<<<< HEAD
-            NSL::Logger::debug("CG Converged with precision: {} < {} after {} steps", rsqr_curr,errSq_,count);
-=======
             NSL::Logger::info("CG Converged with precision: {} < {} after {} steps", NSL::LinAlg::sqrt(rsqr_curr),NSL::LinAlg::sqrt(errSq_),count);
->>>>>>> f9edbc42
             return x_;
         }
 
