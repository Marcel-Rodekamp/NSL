<<<<<<< HEAD
#ifndef NANOSYSTEMLIBRARY_MAT_VEC_HPP
#define NANOSYSTEMLIBRARY_MAT_VEC_HPP

#include<torch/torch.h>
#include <memory>
#include<vector>
#include <functional>

#include "Tensor/tensor.hpp"


namespace NSL{
    namespace LinAlg {
        // =====================================================================
        // Product mat-vec
        // =====================================================================

        //Tensor x Tensor
        template<typename MatrixType, typename VectorType>
        auto mat_vec(const NSL::Tensor<MatrixType> & matrix,  const NSL::Tensor<VectorType> & vector){

            //! \todo: find a better code for this type deduction
            if constexpr(NSL::is_complex<MatrixType>()){
                if constexpr( ! NSL::is_complex<VectorType>() ) {
                    return NSL::Tensor<MatrixType,VectorType>(
                            torch::matmul(to_torch(matrix), to_torch(static_cast<NSL::Tensor<MatrixType>>(vector))));
                }
            } else if constexpr (NSL::is_complex<VectorType>()) {
                return NSL::Tensor<VectorType,MatrixType>(torch::matmul(to_torch(static_cast<NSL::Tensor<VectorType>>(matrix)),to_torch(vector)));
            } else {

                return NSL::Tensor<MatrixType, typename RT_extractor<MatrixType>::value_type>(
                        torch::matmul(to_torch(matrix), to_torch(vector)));
            }
        }

//        //Tensor x TimeTensor
//        template<typename Type>
//        NSL::TimeTensor<Type> mat_vec(const NSL::Tensor<Type> & matrix, const NSL::TimeTensor<Type> & vector){
//            NSL::Tensor<Type> aux(torch::matmul(to_torch(matrix), to_torch(vector)));
//            return aux;
//        }

//        //TimeTensor x TimeTensor
//        template<typename Type>
//        NSL::TimeTensor<Type> mat_vec( const NSL::TimeTensor<Type> & matrix, const NSL::TimeTensor<Type> & vector){
//            NSL::Tensor<Type> aux(torch::matmul(to_torch(matrix), to_torch(vector)));
//            return aux;
//        }

//        //TimeTensor x Tensor
//        template<typename Type>
//        NSL::TimeTensor<Type> mat_vec(const NSL::TimeTensor<Type> & matrix, const NSL::Tensor<Type> & vector){
//            NSL::Tensor<Type> aux(torch::matmul(to_torch(matrix), to_torch(vector)));
//            return aux;
//        }

        // =====================================================================
        // Expansion
        // =====================================================================

        //Expansion of a Tensor
        template<typename Type>
        NSL::Tensor<Type> expand(const Tensor<Type> & tensor, std::deque<long int> & dims){
            NSL::Tensor<Type> aux;
            aux.copy(tensor);
            aux.expand(dims);
            return aux;
        }

//        //Expansion of a TimeTensor
//        template<typename Type>
//        NSL:: TimeTensor<Type> expand(const TimeTensor<Type> & tensor, std::deque<long int> & dims){
//                NSL::TimeTensor<Type> aux;
//                aux.copy(tensor);
//                aux.expand(dims);
//                return aux;
//        }

        // =====================================================================
        // Shift
        // =====================================================================

        //Shift Tensor
        template<typename Type>
        NSL::Tensor<Type>  shift( const NSL::Tensor<Type> & tensor, const long int & shift, const Type & boundary){
            NSL::Tensor<Type> aux(tensor);
            aux.shift(shift, boundary);
            return aux;
        }

        //Shift Tensor
        template<typename Type>
        NSL::Tensor<Type>  shift( const NSL::Tensor<Type> & tensor, const long int & shift){
            NSL::Tensor<Type> aux(tensor);
            aux.shift(shift);
            return aux;
        }

//        //Shift TimeTensor
//        template<typename Type>
//        NSL::TimeTensor<Type>  shift(const  NSL::TimeTensor<Type> & tensor, const long int & shift, const Type & boundary){
//            NSL::TimeTensor<Type> aux;
//            aux.copy(tensor);
//            aux.shift(shift, boundary);
//            return aux;
//        }

        //Shift TimeTensor
//        template<typename Type>
//        NSL::TimeTensor<Type>  shift( NSL::TimeTensor<Type> & tensor, const long int & shift){
//            NSL::TimeTensor<Type> aux;
//            aux.copy(tensor);
//            aux.shift(shift);
//            return aux;
//        }
        //Identity matrix
//        template<typename Type>
//        torch::Tensor identity(const Type & length){
            // Note: This should be a standard normal N(mean=0,var=1) distribution
            
        
//          return (torch::eye(length,torch::TensorOptions().dtype<Type>()));
       // }
    } // namespace LinAlg
} // namespace NSL

=======
#ifndef NANOSYSTEMLIBRARY_MAT_VEC_HPP
#define NANOSYSTEMLIBRARY_MAT_VEC_HPP

#include<torch/torch.h>
#include <memory>
#include<vector>
#include <functional>


namespace NSL{
    namespace LinAlg {
        // =====================================================================
        // Product mat-vec
        // =====================================================================

        //Tensor x Tensor
        template<typename Type>
        NSL::Tensor<Type> mat_vec(const NSL::Tensor<Type> & matrix,  const NSL::Tensor<Type> & vector){
            NSL::Tensor<Type> aux(torch::matmul(to_torch(matrix), to_torch(vector)));
            return aux;
        }

        // =====================================================================
        // Expansion
        // =====================================================================

        //Expansion of a Tensor
        template<typename Type>
        NSL::Tensor<Type> expand(const Tensor<Type> & tensor, std::deque<long int> & dims){
            NSL::Tensor<Type> aux;
            aux.copy(tensor);
            aux.expand(dims);
            return aux;
        }

        // =====================================================================
        // Shift
        // =====================================================================

        //Shift Tensor
        template<typename Type>
        NSL::Tensor<Type>  shift( const NSL::Tensor<Type> & tensor, const long int & shift, const Type & boundary){
            NSL::Tensor<Type> aux;
            aux.copy(tensor);
            aux.shift(shift, boundary);
            return aux;
        }

        //Shift Tensor
        template<typename Type>
        NSL::Tensor<Type>  shift( const NSL::Tensor<Type> & tensor, const long int & shift){
            NSL::Tensor<Type> aux;
            aux.copy(tensor);
            aux.shift(shift);
            return aux;
        }

    } // namespace LinAlg
} // namespace NSL

>>>>>>> dc5c4fc6
#endif //NANOSYSTEMLIBRARY_MAT_VEC_HPP<|MERGE_RESOLUTION|>--- conflicted
+++ resolved
@@ -1,13 +1,10 @@
-<<<<<<< HEAD
 #ifndef NANOSYSTEMLIBRARY_MAT_VEC_HPP
 #define NANOSYSTEMLIBRARY_MAT_VEC_HPP
 
 #include<torch/torch.h>
-#include <memory>
-#include<vector>
-#include <functional>
+#include<deque>
 
-#include "Tensor/tensor.hpp"
+#include <Tensor/tensor.hpp>
 
 
 namespace NSL{
@@ -17,44 +14,25 @@
         // =====================================================================
 
         //Tensor x Tensor
-        template<typename MatrixType, typename VectorType>
-        auto mat_vec(const NSL::Tensor<MatrixType> & matrix,  const NSL::Tensor<VectorType> & vector){
-
-            //! \todo: find a better code for this type deduction
-            if constexpr(NSL::is_complex<MatrixType>()){
-                if constexpr( ! NSL::is_complex<VectorType>() ) {
-                    return NSL::Tensor<MatrixType,VectorType>(
-                            torch::matmul(to_torch(matrix), to_torch(static_cast<NSL::Tensor<MatrixType>>(vector))));
-                }
-            } else if constexpr (NSL::is_complex<VectorType>()) {
-                return NSL::Tensor<VectorType,MatrixType>(torch::matmul(to_torch(static_cast<NSL::Tensor<VectorType>>(matrix)),to_torch(vector)));
-            } else {
-
-                return NSL::Tensor<MatrixType, typename RT_extractor<MatrixType>::value_type>(
-                        torch::matmul(to_torch(matrix), to_torch(vector)));
-            }
+        template<typename Type, typename RealType>
+        NSL::Tensor<Type> mat_vec(const NSL::Tensor<Type,RealType> & matrix,  const NSL::Tensor<Type,RealType> & vector){
+            NSL::Tensor<Type> aux(torch::matmul(to_torch(matrix), to_torch(vector)));
+            return aux;
         }
 
-//        //Tensor x TimeTensor
-//        template<typename Type>
-//        NSL::TimeTensor<Type> mat_vec(const NSL::Tensor<Type> & matrix, const NSL::TimeTensor<Type> & vector){
-//            NSL::Tensor<Type> aux(torch::matmul(to_torch(matrix), to_torch(vector)));
-//            return aux;
-//        }
+        template<typename Type, typename RealType>
+        NSL::Tensor<Type> mat_vec(const NSL::Tensor<Type,RealType> & matrix,  const NSL::Tensor<RealType,RealType> & vector){
+            NSL::Tensor<Type> aux(torch::matmul(to_torch(matrix), to_torch(vector)));
+            return aux;
+        }
 
-//        //TimeTensor x TimeTensor
-//        template<typename Type>
-//        NSL::TimeTensor<Type> mat_vec( const NSL::TimeTensor<Type> & matrix, const NSL::TimeTensor<Type> & vector){
-//            NSL::Tensor<Type> aux(torch::matmul(to_torch(matrix), to_torch(vector)));
-//            return aux;
-//        }
+        template<typename Type, typename RealType>
+        NSL::Tensor<Type> mat_vec(const NSL::Tensor<RealType,RealType> & matrix,  const NSL::Tensor<Type,RealType> & vector){
+            NSL::Tensor<Type> aux(torch::matmul(to_torch(matrix), to_torch(vector)));
+            return aux;
+        }
 
-//        //TimeTensor x Tensor
-//        template<typename Type>
-//        NSL::TimeTensor<Type> mat_vec(const NSL::TimeTensor<Type> & matrix, const NSL::Tensor<Type> & vector){
-//            NSL::Tensor<Type> aux(torch::matmul(to_torch(matrix), to_torch(vector)));
-//            return aux;
-//        }
+
 
         // =====================================================================
         // Expansion
@@ -63,20 +41,10 @@
         //Expansion of a Tensor
         template<typename Type>
         NSL::Tensor<Type> expand(const Tensor<Type> & tensor, std::deque<long int> & dims){
-            NSL::Tensor<Type> aux;
-            aux.copy(tensor);
+            NSL::Tensor<Type> aux(tensor);
             aux.expand(dims);
             return aux;
         }
-
-//        //Expansion of a TimeTensor
-//        template<typename Type>
-//        NSL:: TimeTensor<Type> expand(const TimeTensor<Type> & tensor, std::deque<long int> & dims){
-//                NSL::TimeTensor<Type> aux;
-//                aux.copy(tensor);
-//                aux.expand(dims);
-//                return aux;
-//        }
 
         // =====================================================================
         // Shift
@@ -98,94 +66,7 @@
             return aux;
         }
 
-//        //Shift TimeTensor
-//        template<typename Type>
-//        NSL::TimeTensor<Type>  shift(const  NSL::TimeTensor<Type> & tensor, const long int & shift, const Type & boundary){
-//            NSL::TimeTensor<Type> aux;
-//            aux.copy(tensor);
-//            aux.shift(shift, boundary);
-//            return aux;
-//        }
-
-        //Shift TimeTensor
-//        template<typename Type>
-//        NSL::TimeTensor<Type>  shift( NSL::TimeTensor<Type> & tensor, const long int & shift){
-//            NSL::TimeTensor<Type> aux;
-//            aux.copy(tensor);
-//            aux.shift(shift);
-//            return aux;
-//        }
-        //Identity matrix
-//        template<typename Type>
-//        torch::Tensor identity(const Type & length){
-            // Note: This should be a standard normal N(mean=0,var=1) distribution
-            
-        
-//          return (torch::eye(length,torch::TensorOptions().dtype<Type>()));
-       // }
     } // namespace LinAlg
 } // namespace NSL
 
-=======
-#ifndef NANOSYSTEMLIBRARY_MAT_VEC_HPP
-#define NANOSYSTEMLIBRARY_MAT_VEC_HPP
-
-#include<torch/torch.h>
-#include <memory>
-#include<vector>
-#include <functional>
-
-
-namespace NSL{
-    namespace LinAlg {
-        // =====================================================================
-        // Product mat-vec
-        // =====================================================================
-
-        //Tensor x Tensor
-        template<typename Type>
-        NSL::Tensor<Type> mat_vec(const NSL::Tensor<Type> & matrix,  const NSL::Tensor<Type> & vector){
-            NSL::Tensor<Type> aux(torch::matmul(to_torch(matrix), to_torch(vector)));
-            return aux;
-        }
-
-        // =====================================================================
-        // Expansion
-        // =====================================================================
-
-        //Expansion of a Tensor
-        template<typename Type>
-        NSL::Tensor<Type> expand(const Tensor<Type> & tensor, std::deque<long int> & dims){
-            NSL::Tensor<Type> aux;
-            aux.copy(tensor);
-            aux.expand(dims);
-            return aux;
-        }
-
-        // =====================================================================
-        // Shift
-        // =====================================================================
-
-        //Shift Tensor
-        template<typename Type>
-        NSL::Tensor<Type>  shift( const NSL::Tensor<Type> & tensor, const long int & shift, const Type & boundary){
-            NSL::Tensor<Type> aux;
-            aux.copy(tensor);
-            aux.shift(shift, boundary);
-            return aux;
-        }
-
-        //Shift Tensor
-        template<typename Type>
-        NSL::Tensor<Type>  shift( const NSL::Tensor<Type> & tensor, const long int & shift){
-            NSL::Tensor<Type> aux;
-            aux.copy(tensor);
-            aux.shift(shift);
-            return aux;
-        }
-
-    } // namespace LinAlg
-} // namespace NSL
-
->>>>>>> dc5c4fc6
 #endif //NANOSYSTEMLIBRARY_MAT_VEC_HPP