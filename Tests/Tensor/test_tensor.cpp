#include "../test.hpp"
#include "Tensor/tensor.hpp"

//! \file Tests/Tensor/test_tensor.cpp

// Torch requirement
using size_type = long int;

template<typename T, typename ... SizeTypes>
void test_constructor(const SizeTypes &... sizes);

template<typename T, typename ... SizeTypes>
void test_access(const SizeTypes &... sizes);

template<typename T, typename ... SizeTypes>
void test_slice(const SizeTypes &... sizes);

// =============================================================================
// Constructors
// =============================================================================

TORCH_TYPE_TEST_CASE("Tensor: Constructor 1D", "[Tensor,Constructor]") {
    size_t size0 = GENERATE(1,100,1000);
    test_constructor<TestType>(size0);
}


TORCH_TYPE_TEST_CASE("Tensor: Constructor 2D", "[Tensor,Constructor]") {
    size_t size0 = GENERATE(1, 10, 100);
    size_t size1 = GENERATE(1, 10, 100);
    test_constructor<TestType>(size0, size1);
}


<<<<<<< HEAD
template<typename Type>
void test_assignment_1D(const size_type & size){
    NSL::Tensor<Type> T1(size);
    NSL::Tensor<Type> T2(size);

    for(int i = 0; i < size; ++i){
        T2(i) = static_cast<Type>(i);
    }

    T1 = T2;

    for(int i = 0; i < size; ++i){
        REQUIRE(T1(i) == static_cast<Type>(i));
        T1(i) = static_cast<Type>(0);
    }

    // if shallow copy of NSL::tensor.operator= T2 would be 0;
    // assignment should perform deepcopy!
    for(int i = 0; i < size; ++i){
        REQUIRE(T2(i) == static_cast<Type>(i));
    }

}

template<typename Type>
void test_assignment_1D(const size_type & size1, const size_type & size2){
    NSL::Tensor<Type> T1(size1);
    NSL::Tensor<Type> T2(size2);

    for(int i = 0; i < size2; ++i){
        T2(i) = static_cast<Type>(i);
    }

    // after this T1 is of size: size2
    T1 = T2;

    REQUIRE(T1.shape(0) == size2);

    for(int i = 0; i < size2; ++i){
        REQUIRE(T1(i) == static_cast<Type>(i));
    }
=======
TORCH_TYPE_TEST_CASE("Tensor: Constructor 3D", "[Tensor,Constructor]"){
    size_t size0 = GENERATE(1, 10, 100);
    size_t size1 = GENERATE(1, 10, 100);
    size_t size2 = GENERATE(1, 10, 100);
    test_constructor<TestType>(size0, size1, size2);
>>>>>>> d500d66d
}


// =============================================================================
// Random Access
// =============================================================================

TORCH_TYPE_TEST_CASE("Tensor: Element Access 1D", "[Tensor,Access]") {
    size_t size0 = GENERATE(1,100,1000);
    test_access<TestType>(size0);
}


TORCH_TYPE_TEST_CASE("Tensor: Element Access 2D", "[Tensor,Access]") {
    size_t size0 = GENERATE(1, 10, 100);
    size_t size1 = GENERATE(1, 10, 100);
    test_access<TestType>(size0, size1);
}


TORCH_TYPE_TEST_CASE("Tensor: Element Access 3D", "[Tensor,Access]"){
    size_t size0 = GENERATE(1, 10, 100);
    size_t size1 = GENERATE(1, 10, 100);
    size_t size2 = GENERATE(1, 10, 100);
    test_access<TestType>(size0, size1, size2);
}


// =============================================================================
// Random Access
// =============================================================================

<<<<<<< HEAD
NSL_TEST_CASE( "TENSOR: 1D Constructor", "[Tensor,Constructor,1D]" ) {
    const size_type size = GENERATE(1, 100, 200, 500, 1000);

    test_constructor<TestType>(size);
}

NSL_TEST_CASE( "TENSOR: 2D Constructor", "[Tensor,Constructor,2D]" ) {
    const size_type size0 = GENERATE(1, 100, 200);
    const size_type size1 = GENERATE(1, 100, 200);

    test_constructor<TestType>(size0,size1);
}

NSL_TEST_CASE( "TENSOR: 3D Constructor", "[Tensor,Constructor,3D]" ) {
    const size_type size0 = GENERATE(1, 100, 200);
    const size_type size1 = GENERATE(1, 100, 200);
    const size_type size2 = GENERATE(1, 100, 200);

    test_constructor<TestType>(size0,size1,size2);
=======
TORCH_TYPE_TEST_CASE("Tensor: Slice 1D", "[Tensor,Access]") {
    size_t size0 = GENERATE(1,100,1000);
    test_slice<TestType>(size0);
}


TORCH_TYPE_TEST_CASE("Tensor: Slice 2D", "[Tensor,Access]") {
    size_t size0 = GENERATE(1, 10, 100);
    size_t size1 = GENERATE(1, 10, 100);
    test_slice<TestType>(size0, size1);
}


TORCH_TYPE_TEST_CASE("Tensor: Slice 3D", "[Tensor,Access]"){
    size_t size0 = GENERATE(1, 10, 100);
    size_t size1 = GENERATE(1, 10, 100);
    size_t size2 = GENERATE(1, 10, 100);
    test_slice<TestType>(size0, size1, size2);
>>>>>>> d500d66d
}


// =============================================================================
// Implementations
// =============================================================================

<<<<<<< HEAD
NSL_TEST_CASE( "TENSOR: 1D Random access", "[Tensor,Random Access, 1D"){
   const size_type size = GENERATE(1, 100, 200);

    test_random_access_1D<TestType>(size);
}

NSL_TEST_CASE( "TENSOR: 2D Random access", "[Tensor,Random Access, 2D"){
    const size_type size0 = GENERATE(1, 100, 200);
    const size_type size1 = GENERATE(1, 100, 200);
=======
//! Check the constructors
/*!
 * Tests:
 *
 *  * `Tensor<Type,RealType>::Tensor(size_t size0, SizeType... sizes)`
 *  * `Tensor<Type,RealType>::Tensor(Tensor<Type,RealType> & other)`
 *  * `Tensor<Type,RealType>::Tensor(Tensor<Type,RealType> && other)`
 *
 * \n
 * Requires:
 *
 *  * `Tensor::operator==(const Type & value)`
 *  * `Tensor::operator=(const Type & value)`
 *  * `Tensor::all()`
 * */
template<typename T, typename ... SizeTypes>
void test_constructor(const SizeTypes &... sizes){
    INFO("Type = " + std::string(typeid(T).name()));
    INFO("Dimension = " + std::to_string(sizeof...(SizeTypes)));
    INFO(("Sizes = " + ... + (" " + std::to_string(sizes))));

    // D-dimensional constructor
    NSL::Tensor<T> A(sizes...);
    REQUIRE((A==static_cast<T>(0)).all());
    A = static_cast<T>(1);

    // copy constructor
    NSL::Tensor<T> B(A);
    REQUIRE((B==static_cast<T>(1)).all());

    // move constructor
    NSL::Tensor<T> C(std::move(B));
    // check that all elements are correctly available
    REQUIRE((C==static_cast<T>(1)).all());
    // check that the original "has been moved"
    REQUIRE_THROWS((B==static_cast<T>(1)).all());
}

>>>>>>> d500d66d

//! Check the access methods
/*!
 * Tests:
 *
 *  * `Tensor<Type,RealType>::operator(const Args &... sizes)()`
 *  * `Tensor<Type,RealType>::operator(const Args &... sizes)() const`
 *  * `Tensor<Type,RealType>::data()`
 *  * `Tensor<Type,RealType>::data() const`
 *
 * \n
 * Requires:
 *
 *  * `Tensor<Type,RealType>::Tensor(size_t size0, SizeType... sizes)`
 *  * For d-dimensional with \f$d>1\f$, assume naive memory layout:
 *      \f[
 *      \text{LinearIndex} \left[(i_0,i_1,\dots),(\texttt{sizes}\dots)\right] = \sum_{n_d=0}^{d-1} \left[ i_{n_d}\prod_{m=n_d+1}^{d-1} \texttt{sizes}\left[m\right]\right]
 *      \f]
 * */
template<typename T, typename ... SizeTypes>
void test_access(const SizeTypes &... sizes){
    INFO("Type = " + std::string(typeid(T).name()));
    INFO("Dimension = " + std::to_string(sizeof...(SizeTypes)));
    INFO(("Sizes = " + ... + (" " + std::to_string(sizes))));

    std::array<size_t, sizeof...(SizeTypes)> extents{{sizes...}};

    // initialize a Tensor (all values are 0)
    NSL::Tensor<T> A(sizes...);
    const NSL::Tensor<T> Aconst(sizes...);

    if constexpr (sizeof...(SizeTypes) == 1){
        for(size_t n0 = 0; n0 < extents[0]; ++n0){
            INFO("n_0 = " + std::to_string(n0));

            // Check that get element works
            REQUIRE(A(n0) == static_cast<T>(0));
            REQUIRE(A.data()[n0] == static_cast<T>(0));
            REQUIRE(Aconst(n0) == static_cast<T>(0));
            REQUIRE(Aconst.data()[n0] == static_cast<T>(0));

            // check that set element works (assuming get element works)
            A(n0) = static_cast<T>(1);
            REQUIRE(A(n0) == static_cast<T>(1));
            A.data()[n0] = static_cast<T>(2);
            REQUIRE(A(n0) == static_cast<T>(2));
        }
    } else if constexpr(sizeof...(SizeTypes) == 2){
        for(size_t n0=0,n1=0; n0 < extents[0] && n1 < extents[1]; ++n0, ++n1){
            INFO("n_0 = " + std::to_string(n0));
            INFO("n_1 = " + std::to_string(n1));

            // this assumes naive layout (e.g. torch::strided)
            size_t n = n0 * extents[1] + n1;

            // Check that get element works
            REQUIRE(A(n0,n1) == static_cast<T>(0));
            REQUIRE(A.data()[n] == static_cast<T>(0));
            REQUIRE(Aconst(n0,n1) == static_cast<T>(0));
            REQUIRE(Aconst.data()[n] == static_cast<T>(0));

            // check that set element works (assuming get element works)
            A(n0,n1) = static_cast<T>(1);
            REQUIRE(A(n0,n1) == static_cast<T>(1));
            A.data()[n] = static_cast<T>(2);
            REQUIRE(A(n0,n1) == static_cast<T>(2));
        }
    } else if constexpr(sizeof...(SizeTypes) == 3){
        for(size_t n0=0,n1=0,n2=0; n0 < extents[0] && n1 < extents[1] && n2 < extents[2]; ++n0, ++n1, ++n2){
            INFO("n_0 = " + std::to_string(n0));
            INFO("n_1 = " + std::to_string(n1));
            INFO("n_2 = " + std::to_string(n2));

            // this assumes naive layout (e.g. torch::strided)
            size_t n = n0 * extents[1] * extents[2] + n1 * extents[2] + n2;

            // Check that get element works
            REQUIRE(A(n0,n1,n2) == static_cast<T>(0));
            REQUIRE(A.data()[n] == static_cast<T>(0));
            REQUIRE(Aconst(n0,n1,n2) == static_cast<T>(0));
            REQUIRE(Aconst.data()[n] == static_cast<T>(0));

            // check that set element works (assuming get element works)
            A(n0,n1,n2) = static_cast<T>(1);
            REQUIRE(A(n0,n1,n2) == static_cast<T>(1));
            A.data()[n] = static_cast<T>(2);
            REQUIRE(A(n0,n1,n2) == static_cast<T>(2));
        }
    } else {
        INFO("Test is only developed for dimension = 1, 2, 3");
        REQUIRE(false);
    }
}

<<<<<<< HEAD
NSL_TEST_CASE( "TENSOR: 3D Random access", "[Tensor,Random Access, 3D"){
    const size_type size0 = GENERATE(1, 10, 20);
    const size_type size1 = GENERATE(1, 10, 20);
    const size_type size2 = GENERATE(1, 10, 20);
=======
>>>>>>> d500d66d

//! Check the slicing operation
/*!
 * Tests:
 *
 * * `Tensor<Type,RealType>::slice(const size_t & dim, const size_t start, const size_t & end, const size_t step = 1)`
 * * `Tensor<Type,RealType>::slice(const size_t & dim, const size_t start, const size_t & end, const size_t step = 1) const`
 *
 *
 * \n
 * Requires:
 *
 *  * `Tensor<Type,RealType>::data()`
 *  * `Tensor<Type,RealType>::shape()`
 *  * `Tensor<Type,RealType>::shape(const size_t & dim)`
 *  * `Tensor<Type,RealType>::dim()`
 *  * `Tensor<Type,RealType>::operator=(Tensor<Type,RealType>)`
 *
 * */
template<typename T, typename ... SizeTypes>
void test_slice(const SizeTypes &... sizes){
    INFO("Type = " + std::string(typeid(T).name()));
    INFO("Dimension = " + std::to_string(sizeof...(SizeTypes)));
    INFO(("Sizes = " + ... + (" " + std::to_string(sizes))));

    // D-dimensional constructor
    NSL::Tensor<T> A(sizes...);

    // fill the tensor
    const size_t N = (1 * ... * sizes);
    for(size_t n = 0; n < N; ++n){
        A.data()[n] = n;
    }

    // single dim slice
    // Expectation:
    //     * Aslice.dim() = A.dim() = sizeof...(SizeTypes)
    //     * Aslice.shape(0) = 1
    NSL::Tensor<T> Aslice = A.slice(/*dim=*/0,/*start=*/0,/*end=*/1,/*step=*/1);
    REQUIRE(Aslice.dim() == A.dim());
    REQUIRE(Aslice.shape(0) == 1);
    for(size_t d = 1; d < sizeof...(SizeTypes); ++d){
        REQUIRE(Aslice.shape(d) == A.shape(d));
    }
}<|MERGE_RESOLUTION|>--- conflicted
+++ resolved
@@ -19,68 +19,24 @@
 // Constructors
 // =============================================================================
 
-TORCH_TYPE_TEST_CASE("Tensor: Constructor 1D", "[Tensor,Constructor]") {
+NSL_TEST_CASE("Tensor: Constructor 1D", "[Tensor,Constructor]") {
     size_t size0 = GENERATE(1,100,1000);
     test_constructor<TestType>(size0);
 }
 
 
-TORCH_TYPE_TEST_CASE("Tensor: Constructor 2D", "[Tensor,Constructor]") {
+NSL_TEST_CASE("Tensor: Constructor 2D", "[Tensor,Constructor]") {
     size_t size0 = GENERATE(1, 10, 100);
     size_t size1 = GENERATE(1, 10, 100);
     test_constructor<TestType>(size0, size1);
 }
 
 
-<<<<<<< HEAD
-template<typename Type>
-void test_assignment_1D(const size_type & size){
-    NSL::Tensor<Type> T1(size);
-    NSL::Tensor<Type> T2(size);
-
-    for(int i = 0; i < size; ++i){
-        T2(i) = static_cast<Type>(i);
-    }
-
-    T1 = T2;
-
-    for(int i = 0; i < size; ++i){
-        REQUIRE(T1(i) == static_cast<Type>(i));
-        T1(i) = static_cast<Type>(0);
-    }
-
-    // if shallow copy of NSL::tensor.operator= T2 would be 0;
-    // assignment should perform deepcopy!
-    for(int i = 0; i < size; ++i){
-        REQUIRE(T2(i) == static_cast<Type>(i));
-    }
-
-}
-
-template<typename Type>
-void test_assignment_1D(const size_type & size1, const size_type & size2){
-    NSL::Tensor<Type> T1(size1);
-    NSL::Tensor<Type> T2(size2);
-
-    for(int i = 0; i < size2; ++i){
-        T2(i) = static_cast<Type>(i);
-    }
-
-    // after this T1 is of size: size2
-    T1 = T2;
-
-    REQUIRE(T1.shape(0) == size2);
-
-    for(int i = 0; i < size2; ++i){
-        REQUIRE(T1(i) == static_cast<Type>(i));
-    }
-=======
-TORCH_TYPE_TEST_CASE("Tensor: Constructor 3D", "[Tensor,Constructor]"){
+NSL_TEST_CASE("Tensor: Constructor 3D", "[Tensor,Constructor]"){
     size_t size0 = GENERATE(1, 10, 100);
     size_t size1 = GENERATE(1, 10, 100);
     size_t size2 = GENERATE(1, 10, 100);
     test_constructor<TestType>(size0, size1, size2);
->>>>>>> d500d66d
 }
 
 
@@ -88,20 +44,20 @@
 // Random Access
 // =============================================================================
 
-TORCH_TYPE_TEST_CASE("Tensor: Element Access 1D", "[Tensor,Access]") {
+NSL_TEST_CASE("Tensor: Element Access 1D", "[Tensor,Access]") {
     size_t size0 = GENERATE(1,100,1000);
     test_access<TestType>(size0);
 }
 
 
-TORCH_TYPE_TEST_CASE("Tensor: Element Access 2D", "[Tensor,Access]") {
+NSL_TEST_CASE("Tensor: Element Access 2D", "[Tensor,Access]") {
     size_t size0 = GENERATE(1, 10, 100);
     size_t size1 = GENERATE(1, 10, 100);
     test_access<TestType>(size0, size1);
 }
 
 
-TORCH_TYPE_TEST_CASE("Tensor: Element Access 3D", "[Tensor,Access]"){
+NSL_TEST_CASE("Tensor: Element Access 3D", "[Tensor,Access]"){
     size_t size0 = GENERATE(1, 10, 100);
     size_t size1 = GENERATE(1, 10, 100);
     size_t size2 = GENERATE(1, 10, 100);
@@ -113,46 +69,24 @@
 // Random Access
 // =============================================================================
 
-<<<<<<< HEAD
-NSL_TEST_CASE( "TENSOR: 1D Constructor", "[Tensor,Constructor,1D]" ) {
-    const size_type size = GENERATE(1, 100, 200, 500, 1000);
-
-    test_constructor<TestType>(size);
-}
-
-NSL_TEST_CASE( "TENSOR: 2D Constructor", "[Tensor,Constructor,2D]" ) {
-    const size_type size0 = GENERATE(1, 100, 200);
-    const size_type size1 = GENERATE(1, 100, 200);
-
-    test_constructor<TestType>(size0,size1);
-}
-
-NSL_TEST_CASE( "TENSOR: 3D Constructor", "[Tensor,Constructor,3D]" ) {
-    const size_type size0 = GENERATE(1, 100, 200);
-    const size_type size1 = GENERATE(1, 100, 200);
-    const size_type size2 = GENERATE(1, 100, 200);
-
-    test_constructor<TestType>(size0,size1,size2);
-=======
-TORCH_TYPE_TEST_CASE("Tensor: Slice 1D", "[Tensor,Access]") {
+NSL_TEST_CASE("Tensor: Slice 1D", "[Tensor,Access]") {
     size_t size0 = GENERATE(1,100,1000);
     test_slice<TestType>(size0);
 }
 
 
-TORCH_TYPE_TEST_CASE("Tensor: Slice 2D", "[Tensor,Access]") {
+NSL_TEST_CASE("Tensor: Slice 2D", "[Tensor,Access]") {
     size_t size0 = GENERATE(1, 10, 100);
     size_t size1 = GENERATE(1, 10, 100);
     test_slice<TestType>(size0, size1);
 }
 
 
-TORCH_TYPE_TEST_CASE("Tensor: Slice 3D", "[Tensor,Access]"){
+NSL_TEST_CASE("Tensor: Slice 3D", "[Tensor,Access]"){
     size_t size0 = GENERATE(1, 10, 100);
     size_t size1 = GENERATE(1, 10, 100);
     size_t size2 = GENERATE(1, 10, 100);
     test_slice<TestType>(size0, size1, size2);
->>>>>>> d500d66d
 }
 
 
@@ -160,17 +94,6 @@
 // Implementations
 // =============================================================================
 
-<<<<<<< HEAD
-NSL_TEST_CASE( "TENSOR: 1D Random access", "[Tensor,Random Access, 1D"){
-   const size_type size = GENERATE(1, 100, 200);
-
-    test_random_access_1D<TestType>(size);
-}
-
-NSL_TEST_CASE( "TENSOR: 2D Random access", "[Tensor,Random Access, 2D"){
-    const size_type size0 = GENERATE(1, 100, 200);
-    const size_type size1 = GENERATE(1, 100, 200);
-=======
 //! Check the constructors
 /*!
  * Tests:
@@ -209,7 +132,6 @@
     REQUIRE_THROWS((B==static_cast<T>(1)).all());
 }
 
->>>>>>> d500d66d
 
 //! Check the access methods
 /*!
@@ -304,14 +226,6 @@
     }
 }
 
-<<<<<<< HEAD
-NSL_TEST_CASE( "TENSOR: 3D Random access", "[Tensor,Random Access, 3D"){
-    const size_type size0 = GENERATE(1, 10, 20);
-    const size_type size1 = GENERATE(1, 10, 20);
-    const size_type size2 = GENERATE(1, 10, 20);
-=======
->>>>>>> d500d66d
-
 //! Check the slicing operation
 /*!
  * Tests:
