--- conflicted
+++ resolved
@@ -229,86 +229,30 @@
 // Random Access
 // =============================================================================
 
-<<<<<<< HEAD
-
-TEST_CASE( "TENSOR: 1D Random access", "[Tensor,Random Access, 1D]"){
-=======
+
 TORCH_TYPE_TEST_CASE( "TENSOR: 1D Random access", "[Tensor,Random Access, 1D"){
->>>>>>> a9805dc4
    const size_type size = GENERATE(1, 100, 200);
 
     test_random_access_1D<TestType>(size);
 }
 
-<<<<<<< HEAD
-TEST_CASE( "TENSOR: 2D Random access", "[Tensor,Random Access, 2D]"){
-=======
 TEMPLATE_TEST_CASE( "TENSOR: 2D Random access", "[Tensor,Random Access, 2D",
     TORCH_TYPES)
 {
->>>>>>> a9805dc4
     const size_type size0 = GENERATE(1, 100, 200);
     const size_type size1 = GENERATE(1, 100, 200);
 
     test_random_access_2D<TestType>(size0,size1);
 }
 
-<<<<<<< HEAD
-TEST_CASE( "TENSOR: 3D Random access", "[Tensor,Random Access, 3D]"){
-=======
 TEMPLATE_TEST_CASE( "TENSOR: 3D Random access", "[Tensor,Random Access, 3D", 
     int,
     FLOATING_POINT_TYPES,
     bool)
 {
->>>>>>> a9805dc4
     const size_type size0 = GENERATE(1, 10, 20);
     const size_type size1 = GENERATE(1, 10, 20);
     const size_type size2 = GENERATE(1, 10, 20);
 
-<<<<<<< HEAD
-    test_random_access_3D<int>(size0,size1,size2);
-    // floating point types
-    test_random_access_3D<float>(size0,size1,size2);
-    test_random_access_3D<double>(size0,size1,size2);
-    test_random_access_3D<NSL::complex<float>>(size0,size1,size2);
-    test_random_access_3D<NSL::complex<double>>(size0,size1,size2);
-    // bool types
-    test_random_access_3D<bool>(size0,size1,size2);
-}
-
-
-// =============================================================================
-// Assignment
-// =============================================================================
-
-
-TEST_CASE( "TENSOR: 1D Assignment", "[Tensor, Assignment, 1D]"){
-    const size_type size = GENERATE(1, 100, 200);
-
-    test_assignment_1D<int>(size);
-    // floating point types
-    test_assignment_1D<float>(size);
-    test_assignment_1D<double>(size);
-    test_assignment_1D<NSL::complex<float>>(size);
-    test_assignment_1D<NSL::complex<double>>(size);
-    // bool types
-    test_assignment_1D<bool>(size);
-}
-
-TEST_CASE( "TENSOR: 1D Assignment Different Sizes", "[Tensor, Assignment, 1D]"){
-    const size_type size1 = GENERATE(1, 100, 200);
-    const size_type size2 = GENERATE(1, 100, 200);
-
-    test_assignment_1D<int>(size1,size2);
-    // floating point types
-    test_assignment_1D<float>(size1,size2);
-    test_assignment_1D<double>(size1,size2);
-    test_assignment_1D<NSL::complex<float>>(size1,size2);
-    test_assignment_1D<NSL::complex<double>>(size1,size2);
-    // bool types
-    test_assignment_1D<bool>(size1,size2);
-=======
     test_random_access_3D<TestType>(size0,size1,size2);
->>>>>>> a9805dc4
 }