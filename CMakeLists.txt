--- conflicted
+++ resolved
@@ -18,10 +18,6 @@
 set(CMAKE_CXX_STANDARD 20)
 set(CMAKE_CXX_STANDARD_REQUIRED ON)
 set(CMAKE_CXX_FLAGS_DEBUG_INIT "-g -Wall -pedantic ${CMAKE_CXX_FLAGS_DEBUG_INIT}")
-<<<<<<< HEAD
-
-=======
->>>>>>> d7126fa1
 # Pytorch uses long int instead of std:size_t (aka unsigned long int)
 # to avoid warning we put -Wno-narrowing
 # ToDo: There should be a better way to circumvent this problem!!!
